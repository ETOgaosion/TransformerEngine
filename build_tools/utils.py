--- conflicted
+++ resolved
@@ -254,14 +254,6 @@
     return _frameworks
 
 
-<<<<<<< HEAD
-def copy_common_headers(te_src, dst):
-    headers = te_src / "common"
-    for file_path in glob.glob(os.path.join(str(headers), "**", "*.h"), recursive=True):
-        new_path = os.path.join(dst, file_path[len(str(te_src)) + 1 :])
-        Path(new_path).parent.mkdir(exist_ok=True, parents=True)
-        shutil.copy(file_path, new_path)
-=======
 def copy_common_headers(
     src_dir: Union[Path, str],
     dst_dir: Union[Path, str],
@@ -295,7 +287,6 @@
         new_path = dst_dir / path.relative_to(src_dir)
         new_path.parent.mkdir(exist_ok=True, parents=True)
         shutil.copy(path, new_path)
->>>>>>> a7e9d3e7
 
 
 def install_and_import(package):
@@ -305,11 +296,7 @@
     globals()[main_package] = importlib.import_module(main_package)
 
 
-<<<<<<< HEAD
-def uninstall_te_fw_packages():
-=======
 def uninstall_te_wheel_packages():
->>>>>>> a7e9d3e7
     subprocess.check_call(
         [
             sys.executable,
@@ -317,10 +304,7 @@
             "pip",
             "uninstall",
             "-y",
-<<<<<<< HEAD
-=======
             "transformer_engine_cu12",
->>>>>>> a7e9d3e7
             "transformer_engine_torch",
             "transformer_engine_paddle",
             "transformer_engine_jax",
