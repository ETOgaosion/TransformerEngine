--- conflicted
+++ resolved
@@ -144,26 +144,9 @@
         pytest.skip("CP implementation with QKVO A2A does not support bias yet!")
     if cp_comm_type == "a2a" and (config.num_heads % 2 != 0 or config.num_gqa_groups % 2 != 0):
         pytest.skip(
-<<<<<<< HEAD
-            f"CP implementation with KV all-gather does not support {config.attn_bias_type} bias"
-            " type yet!"
-        )
-    if config.window_size != (-1, 0) and config.window_size != (-1, -1):
-        pytest.skip(
-            "Fused attention does not support sliding window attention + context parallelism yet!"
-        )
-    if cp_comm_type == "all_gather" and dtype == "fp8":
-        pytest.skip(
-            "CP implementation with KV all-gather does not support FP8 + context parallelism yet!"
-=======
             f"CP implementation with QKVO A2A requires num_heads ({config.num_heads}) and"
             f" num_gqa_groups ({config.num_gqa_groups}) to be divisible by cp_size (2)!"
->>>>>>> 4df84889
         )
-    if dtype == "fp8" and qkv_format == "thd":
-        pytest.skip("FP8 attention cannot work with THD format yet!")
-    if dtype == "fp8" and config.attn_bias_type != "no_bias":
-        pytest.skip("FP8 attention cannot work with bias yet!")
 
     subprocess.run(
         get_bash_arguments(
