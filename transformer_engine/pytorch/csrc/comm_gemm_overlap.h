/*************************************************************************
 * Copyright (c) 2022-2024, NVIDIA CORPORATION & AFFILIATES. All rights reserved.
 *
 * See LICENSE for license information.
 ************************************************************************/

#ifndef TRANSFORMER_ENGINE_PYTORCH_CSRC_COMM_GEMM_OVERLAP_H_
#define TRANSFORMER_ENGINE_PYTORCH_CSRC_COMM_GEMM_OVERLAP_H_

#include <ATen/ATen.h>
#include <ATen/cuda/CUDAContext.h>
#include <c10/cuda/CUDAGuard.h>
#include <cuda.h>
#include <cuda_fp8.h>
#include <stdio.h>
#include <stdlib.h>
#include <torch/cuda.h>
#include <torch/custom_class.h>
#include <torch/extension.h>
#include <torch/types.h>

#include <torch/csrc/distributed/c10d/ProcessGroup.hpp>

#include "common/common.h"
#include "common/util/cuda_driver.h"
#include "common/util/logging.h"
#include "common/util/system.h"
#include "extensions.h"
#include "userbuffers/userbuffers.h"

#define HALF_BYTES 2
#define UB_MAX_SM 32

using namespace torch::indexing;
using namespace std::placeholders;

namespace ubuf {

bool device_supports_multicast() {
  int dev, supports_multicast;
  CUdevice cudev;

  NVTE_CHECK_CUDA(cudaGetDevice(&dev));
  NVTE_CALL_CHECK_CUDA_DRIVER(cuDeviceGet, &cudev, dev);
  NVTE_CALL_CHECK_CUDA_DRIVER(cuDeviceGetAttribute, &supports_multicast,
                              CU_DEVICE_ATTRIBUTE_MULTICAST_SUPPORTED, cudev);

  return static_cast<bool>(supports_multicast);
}

bool ubuf_built_with_mpi() {
#ifdef NVTE_UB_WITH_MPI
  return true;
#else
  return false;
#endif
}

class UbufBootstrapCallbacks : torch::CustomClassHolder {
 private:
  bool initialized{false};
  bool backend_is_nccl{false};
  std::map<std::string, c10d::ProcessGroup *> pgs;

 public:
  UbufBootstrapCallbacks() {
#ifndef NVTE_UB_WITH_MPI
    NVTE_ERROR("Internal TE error: Dummy UbufBootstrapCallbacks init without NVTE_UB_WITH_MPI=1!");
#endif
  }  // empty constructor for NVTE_UB_WITH_MPI=1

  UbufBootstrapCallbacks(c10d::ProcessGroup *world_group, c10d::ProcessGroup *intra_node_group) {
    pgs.insert({"world", world_group});
    c10d::ProcessGroup::BackendType backend = world_group->getBackendType();
    backend_is_nccl = (backend == c10d::ProcessGroup::BackendType::NCCL);

    NVTE_CHECK(intra_node_group->getBackendType() == backend,
               "Internal TE error: Intra-node group must be on the same backend (%s) as the world ",
               "group!", world_group->getBackendName());
    pgs.insert({"intra", intra_node_group});

    initialized = true;
  }

  ~UbufBootstrapCallbacks() {
    for (auto &pg : pgs) pg.second = nullptr;
    backend_is_nccl = false;
    initialized = false;
  }

  void ub_allgather(void *globaldata, size_t globalbytes, void *localdata, size_t localbytes,
                    char *group) {
    NVTE_CHECK(initialized, "Internal TE error: tex.UbufBootstrapCallbacks() is not initialized ",
               "with valid process groups!");

    auto localtensor =
        torch::from_blob(localdata, {static_cast<int64_t>(localbytes / sizeof(uint8_t))},
                         at::device(torch::kCPU).dtype(torch::kUInt8));
    auto localtmp = (backend_is_nccl) ? localtensor.cuda() : localtensor;
    auto globaltensor =
        torch::from_blob(globaldata, {static_cast<int64_t>(globalbytes / sizeof(uint8_t))},
                         at::device(torch::kCPU).dtype(torch::kUInt8));
    auto globaltmp = (backend_is_nccl) ? globaltensor.cuda() : globaltensor;

    std::vector<std::vector<torch::Tensor>> globalchunks = {globaltmp.chunk(pgs[group]->getSize())};
    std::vector<torch::Tensor> localchunk = {localtmp};
    auto work = pgs[group]->allgather(globalchunks, localchunk);
    work->wait();

    if (backend_is_nccl) {
      globaltensor.copy_(globaltmp.cpu());
      globaltmp = torch::Tensor();
      localtmp = torch::Tensor();
    }
  }

  void ub_barrier(char *group) {
    NVTE_CHECK(initialized, "Internal TE error: tex.UbufBootstrapCallbacks() is not initialized ",
               "with valid process groups!");
    auto work = pgs[group]->barrier();
    work->wait();
  }
};

enum class COMM_TYPE { RS = 0, AG = 1 };

enum class UBOverlapAlgo {
  BULK_OVERLAP_AG = 0,
  BULK_OVERLAP_RS = 1,
  SPLIT_PIPELINED_AG_P2P = 2,
  SPLIT_PIPELINED_RS = 3,
  SPLIT_PIPELINED_RS_P2P = 4,
  ATOMIC_GEMM_RS = 5,
  ATOMIC_GEMM_AG_P2P = 6,
  ATOMIC_GEMM_RS_P2P = 7
};

struct UbufBase {
  static inline communicator *_ub_comm{nullptr};
  static inline bool comm_created{false};
};
struct UbufCommOverlap : torch::CustomClassHolder, UbufBase {
  int _tp_id;
  int _tp_size;
  int _num_splits;
  int _math_sms;
  int _ub_reg;
  void *_ubuf_ptr;
  torch::Tensor _ubuf;
  torch::Tensor output_tensor;
  torch::Tensor _ubuf_scale_inv;
  bool _ubuf_scale_inv_initialized;
  torch::Tensor counter;
  at::cuda::CUDAStream _stream_comm = at::cuda::getStreamFromPool(true);
  std::vector<at::cuda::CUDAStream> _stream_compute;
  cudaEvent_t _start_compute, _stop_compute, _start_d2dcopy, _start_comm, _stop_comm;
  int _num_comm_sm;
  int _cga_size;
  int _use_ce;
  bool _atomic_gemm;

  UbufCommOverlap(torch::Tensor sample, int myrank, int numranks, int mylocal, int numlocal,
                  int mynode, int numnodes, int tp_size, int num_comm_sm, int comm_cga_size,
                  int num_splits, bool set_sm_margin, int num_max_streams, bool atomic_gemm,
                  UbufBootstrapCallbacks &callbacks) {
    // Initialize userbuf communicator
    if (!comm_created) {
      if (myrank == 0) {
<<<<<<< HEAD
        printf("!!! [UB] Create UbufCommOverlap Communicator\n");
=======
        printf("!!! [UB] Create Userbuffers Communicator\n");
>>>>>>> a7e9d3e7
      }
#ifdef NVTE_UB_WITH_MPI
      create_communicator_grouped2_mpi(&_ub_comm, 1, 1, tp_size, 1);
#else
      create_communicator_grouped2(
          &_ub_comm, myrank, numranks, mylocal, numlocal, mynode, numnodes,
          std::bind(&UbufBootstrapCallbacks::ub_allgather, callbacks, _1, _2, _3, _4, _5),
          std::bind(&UbufBootstrapCallbacks::ub_barrier, callbacks, _1), 1, 1, tp_size, 1);
#endif
      comm_created = true;
    }
    _use_ce = 0;
    _num_comm_sm = num_comm_sm;
    _cga_size = comm_cga_size;

    // Allocate and register extra userbuffers
    int ubuf_bytes = sample.numel() * sample.element_size();
<<<<<<< HEAD
    if (transformer_engine::getenv<bool>("UB_SKIPMC")) {
      _ubuf = torch::zeros_like(sample);
      _ubuf_ptr = _ubuf.data_ptr();
      _ub_reg = register_user_buffer_collective(reinterpret_cast<void **>(&_ubuf_ptr), ubuf_bytes,
                                                _ub_comm, false);
    } else {
      _ub_reg = register_user_buffer_collective(reinterpret_cast<void **>(&_ubuf_ptr), ubuf_bytes,
                                                _ub_comm, true);
      _ubuf = torch::from_blob(_ubuf_ptr, {sample.size(0), sample.size(1)}, sample.options());
    }
=======
    _ub_reg = register_user_buffer_collective(reinterpret_cast<void **>(&_ubuf_ptr), ubuf_bytes,
                                              _ub_comm, true);
    _ubuf = torch::from_blob(_ubuf_ptr, {sample.size(0), sample.size(1)}, sample.options());
>>>>>>> a7e9d3e7

    if (_ub_comm->myrank == 0) {
      printf("!!! [UB] Register UBuf %d\n", _ub_reg);
    }

    at::cuda::CUDAStream stream_main = at::cuda::getCurrentCUDAStream();
    for (int i = 0; i < std::min(num_max_streams, num_splits); i++) {
      cudaStream_t stream;
      cudaStreamCreateWithPriority(&stream, cudaStreamNonBlocking, -1);
      _stream_compute.push_back(
          at::cuda::getStreamFromExternal(stream, stream_main.device_index()));
    }

    _num_splits = num_splits;
    _tp_size = tp_size;
    _tp_id = (_ub_comm->myrank % _tp_size);
    _ubuf_scale_inv_initialized = false;

    // Set the number of SMs for GEMM with margin
    cudaDeviceProp prop;
    cudaGetDeviceProperties(&prop, 0);
    _math_sms = (set_sm_margin) ? prop.multiProcessorCount - num_comm_sm : prop.multiProcessorCount;
    _math_sms -= transformer_engine::getenv<int>("NVTE_EXT_MARGIN_SM", 0);

    output_tensor = torch::Tensor();
    _atomic_gemm = atomic_gemm;
    if (_atomic_gemm) {
      auto counter_options = torch::TensorOptions().dtype(torch::kInt32).device(torch::kCUDA);
      counter = torch::zeros({num_splits * 2}, counter_options);
      counter.index_put_({Slice(None, num_splits)}, 1);
    }
    // CUDA event creation
    cudaEventCreateWithFlags(&_start_compute, 0);
    cudaEventCreateWithFlags(&_stop_compute, 0);
    cudaEventCreateWithFlags(&_start_d2dcopy, 0);
    cudaEventCreateWithFlags(&_start_comm, 0);
    cudaEventCreateWithFlags(&_stop_comm, 0);
  }

  ~UbufCommOverlap() {
    cudaEventDestroy(_stop_comm);
    cudaEventDestroy(_start_comm);
    cudaEventDestroy(_start_d2dcopy);
    cudaEventDestroy(_stop_compute);
    cudaEventDestroy(_start_compute);

    for (size_t i = 0; i < _stream_compute.size(); i++) cudaStreamDestroy(_stream_compute[i]);

    if (comm_created) {
#ifdef NVTE_UB_WITH_MPI
      destroy_communicator_mpi(_ub_comm);
#else
      destroy_communicator(_ub_comm);
#endif
      comm_created = false;
    }
  }

  /*
  ** Bulk GEMM + COMM
  ** This function assumes the communication input is pre-copied to _ubuf
  */
  std::vector<at::Tensor> bulk_overlap(
      at::Tensor A, at::Tensor A_scale_inverse, int64_t A_fp8_tensor,
      transformer_engine::DType A_type, bool transa, at::Tensor B, at::Tensor B_scale_inverse,
      int64_t B_fp8_tensor, transformer_engine::DType B_type, bool transb, at::Tensor D,
      at::Tensor D_scale, transformer_engine::DType D_type, at::Tensor D_amax, at::Tensor bias,
      transformer_engine::DType bias_type, at::Tensor pre_gelu_out, bool grad, at::Tensor workspace,
      size_t workspaceSize, bool accumulate, bool use_split_accumulator, int comm_type,
      at::Tensor rs_output) {
    int ori_sms = _ub_comm->sms;
    _ub_comm->use_ce = _use_ce;
    _ub_comm->sms = _num_comm_sm;
    _ub_comm->cga_size = _cga_size;
    // Get the current userbuf offset
    char *ubuf_wt_ptr = reinterpret_cast<char *>(_ubuf.data_ptr());
    int comm_elements = (_ubuf.numel() / 2) * _ubuf.element_size();  // UBUF uses 2Byte element size
    COMM_TYPE _comm_type = static_cast<COMM_TYPE>(comm_type);
    if (_comm_type == COMM_TYPE::RS) {
      ubuf_wt_ptr += _ubuf.numel() / _tp_size * _tp_id * _ubuf.element_size();
    }

    // Catch up the default torch stream
    at::cuda::CUDAStream stream_main = at::cuda::getCurrentCUDAStream();
    NVTE_CHECK_CUDA(cudaEventRecord(_start_comm, (cudaStream_t)stream_main));
    NVTE_CHECK_CUDA(cudaStreamWaitEvent((cudaStream_t)_stream_comm, _start_comm, 0));

    // Communication: AG and RS
    if (_comm_type == COMM_TYPE::AG) {
      allgather2_userbuff_inplace(_ub_reg, 0, comm_elements, _ub_comm, (cudaStream_t)_stream_comm);
    } else if (_comm_type == COMM_TYPE::RS) {
      if (_ubuf.element_size() == 1) {
        assert(_ubuf_scale_inv_initialized);
        comm_elements *= 2;
        float *scale_inv_ptr = reinterpret_cast<float *>(_ubuf_scale_inv.data_ptr());
        assert(rs_output.numel() == _ubuf.numel() / _tp_size);
        assert(rs_output.size(0) == _ubuf.size(0) / _tp_size);
        assert(rs_output.element_size() == 2);
        char *rs_output_ptr = reinterpret_cast<char *>(rs_output.data_ptr());
        reducescatter2_userbuff_fp8<__nv_fp8_e5m2>(rs_output_ptr, scale_inv_ptr, _ub_reg, 0,
                                                   comm_elements, _ub_comm,
                                                   (cudaStream_t)_stream_comm);
      } else {
        reducescatter2_userbuff_inplace(_ub_reg, 0, comm_elements, _ub_comm,
                                        (cudaStream_t)_stream_comm);
      }
    } else {
      NVTE_ERROR("Not supported communication type.");
    }

    if (A_scale_inverse.numel()) A_scale_inverse = A_scale_inverse[A_fp8_tensor];

    if (B_scale_inverse.numel()) B_scale_inverse = B_scale_inverse[B_fp8_tensor];

    assert(pre_gelu_out.numel() == 0);
    te_gemm(A, A_scale_inverse, A_type, transa, B, B_scale_inverse, B_type, transb, D, D_scale,
            D_type, D_amax, bias, bias_type, pre_gelu_out, grad, workspace, workspaceSize,
            accumulate, use_split_accumulator, _math_sms);

    NVTE_CHECK_CUDA(cudaEventRecord(_stop_comm, (cudaStream_t)_stream_comm));
    NVTE_CHECK_CUDA(cudaStreamWaitEvent((cudaStream_t)stream_main, _stop_comm, 0));

    // Generate output tensor from userbuf data pointer
    int output_c_dim0 = (_comm_type == COMM_TYPE::AG) ? _ubuf.size(0) : _ubuf.size(0) / _tp_size;
    int output_c_dim1 = _ubuf.size(1);
    output_tensor = torch::from_blob(ubuf_wt_ptr, {output_c_dim0, output_c_dim1}, _ubuf.options());
    _ub_comm->sms = ori_sms;

    return {D, output_tensor};
  }  // bulk_overlap

  /*
  ** Split FPROP GEMM + ReduceScatter
  */
  void atomic_gemm_overlap_rs(at::Tensor A, at::Tensor A_scale_inverse, int64_t A_fp8_tensor,
                              transformer_engine::DType A_type, bool transa, at::Tensor B,
                              at::Tensor B_scale_inverse, int64_t B_fp8_tensor,
                              transformer_engine::DType B_type, bool transb, at::Tensor D,
                              at::Tensor D_scale, transformer_engine::DType D_type,
                              at::Tensor D_amax, at::Tensor bias,
                              transformer_engine::DType bias_type, at::Tensor pre_gelu_out,
                              bool grad, at::Tensor workspace, size_t workspaceSize,
                              bool accumulate, bool use_split_accumulator, bool gemm_overlap,
                              at::Tensor rs_output) {
    int ori_sms = _ub_comm->sms;
    _ub_comm->use_ce = _use_ce;
    _ub_comm->sms = _num_comm_sm;
    _ub_comm->cga_size = _cga_size;
    // Get GEMM dimensions
    int m = A.size(0);
    int k = A.size(1);
    int n = B.size(0);
    int m_chunk = m / _num_splits;
    int workspace_size_chunk = workspaceSize / _stream_compute.size();

    // Get input, output, and workspace data pointers
    char *input_a_chunk_ptr = reinterpret_cast<char *>(A.data_ptr());
    char *output_buf_chunk_ptr = reinterpret_cast<char *>(_ubuf.data_ptr());
    char *workspace_ptr = reinterpret_cast<char *>(workspace.data_ptr());
    int *counter_ptr = reinterpret_cast<int *>(counter.data_ptr());
    char *rs_output_ptr = reinterpret_cast<char *>(rs_output.data_ptr());

    // Catch up the default torch stream
    at::cuda::CUDAStream stream_main = at::cuda::getCurrentCUDAStream();
    NVTE_CHECK_CUDA(cudaEventRecord(_start_compute, stream_main));
    NVTE_CHECK_CUDA(cudaStreamWaitEvent((cudaStream_t)_stream_compute[0], _start_compute, 0));
    NVTE_CHECK_CUDA(cudaStreamWaitEvent((cudaStream_t)_stream_comm, _start_compute, 0));

    if (A_scale_inverse.numel()) A_scale_inverse = A_scale_inverse[A_fp8_tensor];

    if (B_scale_inverse.numel()) B_scale_inverse = B_scale_inverse[B_fp8_tensor];

    assert(pre_gelu_out.numel() == 0);

    torch::Tensor input_a = torch::from_blob(input_a_chunk_ptr, {m, k}, A.options());
    torch::Tensor output_d = torch::from_blob(output_buf_chunk_ptr, {n, m}, _ubuf.options());
    //    torch::zeros({n, m}, _ubuf.options());
    torch::Tensor workspace_chunk =
        torch::from_blob(workspace_ptr, {workspace_size_chunk}, workspace.options());
    at::cuda::setCurrentCUDAStream(_stream_compute[0]);
    te_atomic_gemm(input_a, A_scale_inverse, A_type, transa, B, B_scale_inverse, B_type, transb,
                   output_d, D_scale, D_type, D_amax, bias, bias_type, pre_gelu_out, grad,
                   workspace_chunk, workspace_size_chunk, accumulate, use_split_accumulator,
                   _math_sms, _num_splits /*m_split*/, 0 /*n_split*/, true /*gemm_producer*/,
                   counter);

    for (int i = 0; i < _num_splits; i++) {
      const char *env_p = std::getenv("NVTE_RS_STRIDED_ATOMIC");
      if (env_p != nullptr && env_p[0] == '1') {
        if (i == _num_splits - 1) {
          _ub_comm->sms = UB_MAX_SM;
        }
        if (_ubuf.element_size() == 1) {
          assert(_ubuf_scale_inv_initialized);
          float *d_scale_inv_ptr = reinterpret_cast<float *>(_ubuf_scale_inv.data_ptr());
          TRANSFORMER_ENGINE_TYPE_SWITCH_FP8ONLY(
<<<<<<< HEAD
              B_type, fp8_type,
=======
              D_type, fp8_type,
>>>>>>> a7e9d3e7
              reducescatter2_userbuff_strided_atomic_fp8<fp8_type>(
                  rs_output_ptr, d_scale_inv_ptr, _ub_reg, i * m_chunk, m_chunk, n, m, m,
                  _num_splits, &counter_ptr[i], _ub_comm, (cudaStream_t)_stream_comm););
        } else {
          reducescatter2_userbuff_strided_atomic(rs_output_ptr, _ub_reg, i * m_chunk, m_chunk, n, m,
                                                 _num_splits, &counter_ptr[i], _ub_comm,
                                                 (cudaStream_t)_stream_comm);
        }
      } else if (env_p != nullptr && env_p[0] == '2') {
        if (_ubuf.element_size() == 1) {
          assert(_ubuf_scale_inv_initialized);
          float *d_scale_inv_ptr = reinterpret_cast<float *>(_ubuf_scale_inv.data_ptr());
          TRANSFORMER_ENGINE_TYPE_SWITCH_FP8ONLY(
<<<<<<< HEAD
              B_type, fp8_type,
=======
              D_type, fp8_type,
>>>>>>> a7e9d3e7
              reducescatter2_userbuff_strided_multiatomic_fp8<fp8_type>(
                  rs_output_ptr, d_scale_inv_ptr, _ub_reg, m_chunk, m_chunk, n, m, m, _num_splits,
                  counter_ptr, _ub_comm, (cudaStream_t)_stream_comm););
        } else {
          reducescatter2_userbuff_strided_multiatomic(rs_output_ptr, _ub_reg, m_chunk, m_chunk, n,
                                                      m, _num_splits, counter_ptr, _ub_comm,
                                                      (cudaStream_t)_stream_comm);
        }
        break;
      } else {
        assert(_ubuf.element_size() != 1);
        consumer(counter_ptr, i, (cudaStream_t)_stream_comm);
        reducescatter2_userbuff_strided(rs_output_ptr, _ub_reg, i * m_chunk, m_chunk, n, m,
                                        _ub_comm, (cudaStream_t)_stream_comm);
      }

      rs_output_ptr += m_chunk * rs_output.element_size();
    }

    _ub_comm->sms = ori_sms;
    NVTE_CHECK_CUDA(cudaEventRecord(_stop_compute, (cudaStream_t)_stream_compute[0]));
    NVTE_CHECK_CUDA(cudaEventRecord(_stop_comm, (cudaStream_t)_stream_comm));
    NVTE_CHECK_CUDA(cudaStreamWaitEvent((cudaStream_t)stream_main, _stop_compute, 0));
    NVTE_CHECK_CUDA(cudaStreamWaitEvent((cudaStream_t)stream_main, _stop_comm, 0));
    at::cuda::setCurrentCUDAStream(stream_main);

    return;
  }  // split_overlap_rs

  /*
  ** Split FPROP GEMM + ReduceScatter
  */
  void split_overlap_rs(at::Tensor A, at::Tensor A_scale_inverse, int64_t A_fp8_tensor,
                        transformer_engine::DType A_type, bool transa, at::Tensor B,
                        at::Tensor B_scale_inverse, int64_t B_fp8_tensor,
                        transformer_engine::DType B_type, bool transb, at::Tensor D,
                        at::Tensor D_scale, transformer_engine::DType D_type, at::Tensor D_amax,
                        at::Tensor bias, transformer_engine::DType bias_type,
                        at::Tensor pre_gelu_out, bool grad, at::Tensor workspace,
                        size_t workspaceSize, bool accumulate, bool use_split_accumulator,
                        bool gemm_overlap, at::Tensor rs_output) {
    // Get GEMM dimensions
    int ori_sms = _ub_comm->sms;
    _ub_comm->use_ce = _use_ce;
    _ub_comm->sms = _num_comm_sm;
    _ub_comm->cga_size = _cga_size;
    int m = A.size(0);
    int k = A.size(1);
    int n = B.size(0);
    int m_chunk = m / _num_splits;
    int input_a_chunk_size = m_chunk * k;
    int output_chunk_size = n * m_chunk;
    int workspace_size_chunk = workspaceSize / _stream_compute.size();

    // Get input, output, and workspace data pointers
    char *input_a_chunk_ptr = reinterpret_cast<char *>(A.data_ptr());
    char *output_buf_chunk_ptr = reinterpret_cast<char *>(_ubuf.data_ptr());
    char *workspace_ptr = reinterpret_cast<char *>(workspace.data_ptr());

    char *rs_output_ptr = reinterpret_cast<char *>(rs_output.data_ptr());

    // Catch up the default torch stream
    at::cuda::CUDAStream stream_main = at::cuda::getCurrentCUDAStream();
    NVTE_CHECK_CUDA(cudaEventRecord(_start_compute, stream_main));
    for (size_t i = 0; i < _stream_compute.size(); i++) {
      NVTE_CHECK_CUDA(cudaStreamWaitEvent((cudaStream_t)_stream_compute[i], _start_compute, 0));
    }
    NVTE_CHECK_CUDA(cudaStreamWaitEvent((cudaStream_t)_stream_comm, _start_compute, 0));

    if (A_scale_inverse.numel()) A_scale_inverse = A_scale_inverse[A_fp8_tensor];

    if (B_scale_inverse.numel()) B_scale_inverse = B_scale_inverse[B_fp8_tensor];

    assert(pre_gelu_out.numel() == 0);

    if (gemm_overlap) {
      torch::Tensor input_a_chunk = torch::from_blob(input_a_chunk_ptr, {m_chunk, k}, A.options());
      torch::Tensor output_chunk =
          torch::from_blob(output_buf_chunk_ptr, {n, m_chunk}, _ubuf.options());
      torch::Tensor workspace_chunk =
          torch::from_blob(workspace_ptr, {workspace_size_chunk}, workspace.options());
      at::cuda::setCurrentCUDAStream(_stream_compute[0]);
      te_gemm(input_a_chunk, A_scale_inverse, A_type, transa, B, B_scale_inverse, B_type, transb,
              output_chunk, D_scale, D_type, D_amax, bias, bias_type, pre_gelu_out, grad,
              workspace_chunk, workspace_size_chunk, accumulate, use_split_accumulator, _math_sms);

      for (int i = 1; i < _num_splits; i++) {
        input_a_chunk_ptr += input_a_chunk_size * B.element_size();
        output_buf_chunk_ptr += output_chunk_size * _ubuf.element_size();

        torch::Tensor input_a_chunk =
            torch::from_blob(input_a_chunk_ptr, {m_chunk, k}, A.options());
        torch::Tensor output_chunk =
            torch::from_blob(output_buf_chunk_ptr, {n, m_chunk}, _ubuf.options());
        torch::Tensor workspace_chunk =
            torch::from_blob(workspace_ptr + (i % _stream_compute.size()) * workspace_size_chunk,
                             {workspace_size_chunk}, workspace.options());
        at::cuda::setCurrentCUDAStream(_stream_compute[i % _stream_compute.size()]);
        te_gemm(input_a_chunk, A_scale_inverse, A_type, transa, B, B_scale_inverse, B_type, transb,
                output_chunk, D_scale, D_type, D_amax, bias, bias_type, pre_gelu_out, grad,
                workspace_chunk, workspace_size_chunk, accumulate, use_split_accumulator,
                _math_sms);

        NVTE_CHECK_CUDA(cudaEventRecord(
            _start_comm, (cudaStream_t)_stream_compute[(i - 1) % _stream_compute.size()]));
        NVTE_CHECK_CUDA(cudaStreamWaitEvent((cudaStream_t)_stream_comm, _start_comm, 0));

        // Communication chunk
        if (_ubuf.element_size() == 1) {
          assert(_ubuf_scale_inv_initialized);
          float *d_scale_inv_ptr = reinterpret_cast<float *>(_ubuf_scale_inv.data_ptr());
          TRANSFORMER_ENGINE_TYPE_SWITCH_FP8ONLY(
<<<<<<< HEAD
              B_type, fp8_type,
=======
              D_type, fp8_type,
>>>>>>> a7e9d3e7
              reducescatter2_userbuff_stridedoutput_fp8<fp8_type>(
                  rs_output_ptr, d_scale_inv_ptr, _ub_reg, (i - 1) * output_chunk_size, m_chunk, n,
                  m, _ub_comm, (cudaStream_t)_stream_comm););
        } else {
          reducescatter2_userbuff_stridedoutput(rs_output_ptr, _ub_reg, (i - 1) * output_chunk_size,
                                                m_chunk, n, m, _ub_comm,
                                                (cudaStream_t)_stream_comm);
        }

        rs_output_ptr += m_chunk * rs_output.element_size();
      }
      int last_compute_stream_id =
          (_num_splits + _stream_compute.size() - 1) % _stream_compute.size();
      NVTE_CHECK_CUDA(
          cudaEventRecord(_start_comm, (cudaStream_t)_stream_compute[last_compute_stream_id]));
      NVTE_CHECK_CUDA(cudaStreamWaitEvent((cudaStream_t)_stream_comm, _start_comm, 0));

      // Last communication chunk with max SM
      _ub_comm->sms = UB_MAX_SM;
      if (_ubuf.element_size() == 1) {
        assert(_ubuf_scale_inv_initialized);
        float *d_scale_inv_ptr = reinterpret_cast<float *>(_ubuf_scale_inv.data_ptr());
        TRANSFORMER_ENGINE_TYPE_SWITCH_FP8ONLY(
<<<<<<< HEAD
            B_type, fp8_type,
=======
            D_type, fp8_type,
>>>>>>> a7e9d3e7
            reducescatter2_userbuff_stridedoutput_fp8<fp8_type>(
                rs_output_ptr, d_scale_inv_ptr, _ub_reg, (_num_splits - 1) * output_chunk_size,
                m_chunk, n, m, _ub_comm, (cudaStream_t)_stream_comm););
      } else {
        reducescatter2_userbuff_stridedoutput(rs_output_ptr, _ub_reg,
                                              (_num_splits - 1) * output_chunk_size, m_chunk, n, m,
                                              _ub_comm, (cudaStream_t)_stream_comm);
      }
    } else {
      for (int i = 0; i < _num_splits; i++) {
        torch::Tensor input_a_chunk =
            torch::from_blob(input_a_chunk_ptr, {m_chunk, k}, A.options());
        torch::Tensor output_chunk =
            torch::from_blob(output_buf_chunk_ptr, {n, m_chunk}, _ubuf.options());
        torch::Tensor workspace_chunk =
            torch::from_blob(workspace_ptr + (i % _stream_compute.size()) * workspace_size_chunk,
                             {workspace_size_chunk}, workspace.options());
        at::cuda::setCurrentCUDAStream(_stream_compute[i % _stream_compute.size()]);
        te_gemm(input_a_chunk, A_scale_inverse, A_type, transa, B, B_scale_inverse, B_type, transb,
                output_chunk, D_scale, D_type, D_amax, bias, bias_type, pre_gelu_out, grad,
                workspace_chunk, workspace_size_chunk, accumulate, use_split_accumulator,
                _math_sms);

        NVTE_CHECK_CUDA(cudaEventRecord(_start_comm,
                                        (cudaStream_t)_stream_compute[i % _stream_compute.size()]));
        NVTE_CHECK_CUDA(cudaStreamWaitEvent((cudaStream_t)_stream_comm, _start_comm, 0));

        // Communication chunk. Uses MAX_SM at the last chunk
        if (i == _num_splits - 1) {
          _ub_comm->sms = UB_MAX_SM;
        }
        if (_ubuf.element_size() == 1) {
          assert(_ubuf_scale_inv_initialized);
          float *d_scale_inv_ptr = reinterpret_cast<float *>(_ubuf_scale_inv.data_ptr());
          TRANSFORMER_ENGINE_TYPE_SWITCH_FP8ONLY(
<<<<<<< HEAD
              B_type, fp8_type,
=======
              D_type, fp8_type,
>>>>>>> a7e9d3e7
              reducescatter2_userbuff_stridedoutput_fp8<fp8_type>(
                  rs_output_ptr, d_scale_inv_ptr, _ub_reg, i * output_chunk_size, m_chunk, n, m,
                  _ub_comm, (cudaStream_t)_stream_comm););
        } else {
          reducescatter2_userbuff_stridedoutput(rs_output_ptr, _ub_reg, i * output_chunk_size,
                                                m_chunk, n, m, _ub_comm,
                                                (cudaStream_t)_stream_comm);
        }
        rs_output_ptr += m_chunk * rs_output.element_size();
        input_a_chunk_ptr += input_a_chunk_size * B.element_size();
        output_buf_chunk_ptr += output_chunk_size * _ubuf.element_size();
      }
    }
    for (size_t i = 0; i < _stream_compute.size(); i++) {
      NVTE_CHECK_CUDA(cudaEventRecord(_stop_compute, (cudaStream_t)_stream_compute[i]));
      NVTE_CHECK_CUDA(cudaStreamWaitEvent((cudaStream_t)stream_main, _stop_compute, 0));
    }
    _ub_comm->sms = ori_sms;
    NVTE_CHECK_CUDA(cudaEventRecord(_stop_comm, (cudaStream_t)_stream_comm));
    NVTE_CHECK_CUDA(cudaStreamWaitEvent((cudaStream_t)stream_main, _stop_comm, 0));
    at::cuda::setCurrentCUDAStream(stream_main);

    return;
  }  // split_overlap_rs

  void set_ubuf_scale_inv(const torch::Tensor &scale_inv) {
    _ubuf_scale_inv = scale_inv;
    _ubuf_scale_inv_initialized = true;
  }

  bool is_fp8_ubuf() { return (_ubuf.element_size() == 1); }
  /*
  ** Helper function to copy input to _ubuf
  */
  void copy_input_to_ubuf(torch::Tensor input, int comm_type) {
    char *ubuf_ptr = reinterpret_cast<char *>(_ubuf.data_ptr());
    COMM_TYPE _comm_type = static_cast<COMM_TYPE>(comm_type);
    if (_comm_type == COMM_TYPE::AG) {
      if ((input.numel() * _tp_size) != _ubuf.numel() ||
          input.element_size() != _ubuf.element_size()) {
        NVTE_ERROR("input and ubuf size do not match!");
      }
      ubuf_ptr += _ubuf.numel() / _tp_size * _tp_id * _ubuf.element_size();
    } else {
      if (input.numel() != _ubuf.numel() || input.element_size() != _ubuf.element_size()) {
        NVTE_ERROR("input and ubuf size do not match!");
      }
    }

    at::cuda::CUDAStream stream_main = at::cuda::getCurrentCUDAStream();
    NVTE_CHECK_CUDA(cudaEventRecord(_start_d2dcopy, (cudaStream_t)stream_main));
    NVTE_CHECK_CUDA(cudaStreamWaitEvent((cudaStream_t)_stream_comm, _start_d2dcopy, 0));
    NVTE_CHECK_CUDA(cudaMemcpyAsync(ubuf_ptr, input.data_ptr(),
                                    input.numel() * input.element_size(), cudaMemcpyDeviceToDevice,
                                    (cudaStream_t)_stream_comm));
  }

  torch::Tensor &get_ubuf_output(int comm_type) {
    char *ubuf_wt_ptr = reinterpret_cast<char *>(_ubuf.data_ptr());
    COMM_TYPE _comm_type = static_cast<COMM_TYPE>(comm_type);
    if (_comm_type != COMM_TYPE::AG && _comm_type != COMM_TYPE::RS) NVTE_ERROR("Invalid comm_type");
    if (_comm_type == COMM_TYPE::RS)
      ubuf_wt_ptr += _ubuf.numel() / _tp_size * _tp_id * _ubuf.element_size();
    int output_c_dim0 = (_comm_type == COMM_TYPE::AG) ? _ubuf.size(0) : _ubuf.size(0) / _tp_size;
    int output_c_dim1 = _ubuf.size(1);
    output_tensor = torch::from_blob(ubuf_wt_ptr, {output_c_dim0, output_c_dim1}, _ubuf.options());
    return output_tensor;
  }

  bool is_atomic_gemm() { return _atomic_gemm; }
  bool is_p2p_overlap() { return false; }
};  // UbufCommOverlap

struct UbufP2PCommOverlap : torch::CustomClassHolder, UbufBase {
  int _tp_id;
  int _tp_size;
  int _ub_reg, _ub_reg2;
  int _next_rank, _prev_rank, _rank, _rank_round_tp;
  int _aggregate2;
  int _math_sms;
  int _self_chunk_id;
  void *_ubuf_ptr;
  torch::Tensor _ubuf;
  torch::Tensor counter;
  torch::Tensor _ubuf_scale_inv;
  bool _ubuf_scale_inv_initialized;
  std::vector<torch::Tensor> _ubufs;
  at::cuda::CUDAStream _stream_send = at::cuda::getStreamFromPool(true);
  at::cuda::CUDAStream _stream_recv = at::cuda::getStreamFromPool(true);
  std::vector<at::cuda::CUDAStream> _stream_compute;
  cudaEvent_t _start_compute, _stop_compute, _start_comm, _stop_send, _stop_recv;
  int _use_ce;
  int _num_comm_sm;
  int _cga_size;
  bool _atomic_gemm;

  UbufP2PCommOverlap(torch::Tensor sample, int myrank, int numranks, int mylocal, int numlocal,
                     int mynode, int numnodes, int tp_size, int num_comm_sm, int comm_cga_size,
                     bool set_sm_margin, bool aggregate2, int num_max_streams,
                     bool is_reduce_scatter, bool atomic_gemm, bool use_ce,
                     UbufBootstrapCallbacks &callbacks) {
    // Initialize userbuf communicator
    if (!comm_created) {
      if (myrank == 0) {
<<<<<<< HEAD
        printf("!!! [UB] Create UbufP2PCommOverlap Communicator\n");
=======
        printf("!!! [UB] Create Userbuffers Communicator\n");
>>>>>>> a7e9d3e7
      }
#ifdef NVTE_UB_WITH_MPI
      create_communicator_grouped2_mpi(&_ub_comm, 1, 1, tp_size, 1);
#else
      create_communicator_grouped2(
          &_ub_comm, myrank, numranks, mylocal, numlocal, mynode, numnodes,
          std::bind(&UbufBootstrapCallbacks::ub_allgather, callbacks, _1, _2, _3, _4, _5),
          std::bind(&UbufBootstrapCallbacks::ub_barrier, callbacks, _1), 1, 1, tp_size, 1);
#endif
      comm_created = true;
    }
    _use_ce = use_ce;
    _num_comm_sm = num_comm_sm;
    _cga_size = comm_cga_size;

    // Create workspace tensor with userbuffer
    int ubuf_bytes = sample.numel() * sample.element_size();
    int ubuf_chunk_bytes = ubuf_bytes / tp_size;
    int num_ubuf_chunks = tp_size;
    if (is_reduce_scatter) {
      // GEMM + RS overlap: Allocate `2 x tp_size - 1` buffers to hold recieved GEMM chunk
      // outputs for reduction at the end of the pipelining.
      ubuf_bytes = static_cast<int>(ubuf_bytes / tp_size * (tp_size * 2 - 1));
      num_ubuf_chunks = static_cast<int>(tp_size * 2 - 1);
    }
<<<<<<< HEAD
    if (transformer_engine::getenv<bool>("UB_SKIPMC")) {
      _ubuf = torch::zeros({sample.size(0) / tp_size * num_ubuf_chunks, sample.size(1)},
                           sample.options());
      _ubuf_ptr = _ubuf.data_ptr();
      _ub_reg = register_user_buffer_collective(reinterpret_cast<void **>(&_ubuf_ptr), ubuf_bytes,
                                                _ub_comm, false);
    } else {
      _ub_reg = register_user_buffer_collective(reinterpret_cast<void **>(&_ubuf_ptr), ubuf_bytes,
                                                _ub_comm, true);
      _ubuf =
          torch::from_blob(_ubuf_ptr, {sample.size(0) / tp_size * num_ubuf_chunks, sample.size(1)},
                           sample.options());
    }
=======

    _ub_reg = register_user_buffer_collective(reinterpret_cast<void **>(&_ubuf_ptr), ubuf_bytes,
                                              _ub_comm, true);
    _ubuf = torch::from_blob(
        _ubuf_ptr, {sample.size(0) / tp_size * num_ubuf_chunks, sample.size(1)}, sample.options());
>>>>>>> a7e9d3e7
    if (_ub_comm->myrank == 0) {
      printf("!!! [UBP2P] Register UBuf %d\n", _ub_reg);
    }

    // Create tensor chunks for easy management
    char *ubuf_byte_ptr = reinterpret_cast<char *>(_ubuf.data_ptr());
    for (int i = 0; i < num_ubuf_chunks; i++) {
      auto ubuf_chunk = torch::from_blob(ubuf_byte_ptr, {sample.size(0) / tp_size, sample.size(1)},
                                         sample.options());
      _ubufs.push_back(std::move(ubuf_chunk));
      ubuf_byte_ptr += ubuf_chunk_bytes;
    }

    at::cuda::CUDAStream stream_main = at::cuda::getCurrentCUDAStream();
    for (int i = 0; i < std::min(num_max_streams, tp_size); i++) {
      cudaStream_t stream;
      cudaStreamCreateWithPriority(&stream, cudaStreamNonBlocking, -1);
      _stream_compute.push_back(
          at::cuda::getStreamFromExternal(stream, stream_main.device_index()));
    }

    // Set the number of SMs for GEMM with margin
    cudaDeviceProp prop;
    cudaGetDeviceProperties(&prop, 0);
    _math_sms = (set_sm_margin) ? prop.multiProcessorCount - num_comm_sm : prop.multiProcessorCount;
    _math_sms -= transformer_engine::getenv<int>("NVTE_EXT_MARGIN_SM", 0);

    _tp_size = tp_size;
    _aggregate2 = aggregate2;

    _rank = _ub_comm->myrank;
    _tp_id = (_rank % _tp_size);
    _rank_round_tp = (_rank / _tp_size) * _tp_size;
    _next_rank = (_tp_size + _rank + 1) % _tp_size + _rank_round_tp;
    _prev_rank = (_tp_size + _rank + -1) % _tp_size + _rank_round_tp;
    _ubuf_scale_inv_initialized = false;

    _atomic_gemm = atomic_gemm;
    _self_chunk_id = _tp_id;
    if (_atomic_gemm) {
      auto counter_options = torch::TensorOptions().dtype(torch::kInt32).device(torch::kCUDA);
      counter = torch::zeros({_tp_size * 2}, counter_options);
      counter.index_put_({Slice(None, _tp_size)}, 1);

      if (!is_reduce_scatter) {
        const char *env_p = std::getenv("NVTE_AG_P2P_MULTI_ATOMIC");
        if (_rank == 0 && env_p != nullptr) {
          if (env_p[0] == '1') {
            _use_ce = 0;
            _ub_comm->push = 1;
            printf("!!userbuffers_sendrecv_multi_atomic_shuffle\n");
          }
        }
        _self_chunk_id = 0;
        counter.index_put_({_self_chunk_id}, 0);
      }
    }

    // CUDA event creation
    cudaEventCreateWithFlags(&_start_compute, 0);
    cudaEventCreateWithFlags(&_stop_compute, 0);
    cudaEventCreateWithFlags(&_start_comm, 0);
    cudaEventCreateWithFlags(&_stop_send, 0);
    cudaEventCreateWithFlags(&_stop_recv, 0);
  }

  ~UbufP2PCommOverlap() {
    cudaEventDestroy(_stop_recv);
    cudaEventDestroy(_stop_send);
    cudaEventDestroy(_start_comm);
    cudaEventDestroy(_stop_compute);
    cudaEventDestroy(_start_compute);

    for (size_t i = 0; i < _stream_compute.size(); i++) cudaStreamDestroy(_stream_compute[i]);

    if (comm_created) {
#ifdef NVTE_UB_WITH_MPI
      destroy_communicator_mpi(_ub_comm);
#else
      destroy_communicator(_ub_comm);
#endif
      comm_created = false;
    }
  }

  /*
  ** Split AllGather + AtomicGEMM using P2P communication
  ** This function assumes the input_b is pre-copied to _ubufs[rank_id]. This is
  *needed to have AG outputs
  ** in each rank to be in the contiguous memory space after all ring exchange
  *phases.
  */
  torch::Tensor atomic_gemm_overlap_ag(
      at::Tensor A, at::Tensor A_scale_inverse, int64_t A_fp8_tensor,
      transformer_engine::DType A_type, bool transa, at::Tensor B, at::Tensor B_scale_inverse,
      int64_t B_fp8_tensor, transformer_engine::DType B_type, bool transb, at::Tensor D,
      at::Tensor D_scale, transformer_engine::DType D_type, at::Tensor D_amax, at::Tensor bias,
      transformer_engine::DType bias_type, at::Tensor pre_gelu_out, bool grad, at::Tensor workspace,
      size_t workspaceSize, bool accumulate, bool use_split_accumulator, at::Tensor B_copy) {
    int ori_sms = _ub_comm->sms;
    _ub_comm->use_ce = _use_ce;
    _ub_comm->sms = _num_comm_sm;
    _ub_comm->cga_size = _cga_size;
    // Get GEMM dimensions between TN and NN input layouts
    const int m = (transa) ? A.size(0) : A.size(1);
    const int n = _ubuf.size(0);
    const int n_chunk = n / _tp_size;

    // Get communication and GEMM output chunk sizes
    const int comm_bytes = _ubufs[0].numel() * _ubufs[0].element_size();

    // Create an GEMM output buffer with N+1 chunks in a contiguous memory
    torch::Tensor D_buffer = torch::empty({n_chunk * (_tp_size + 1), m}, D.options());
    D = torch::from_blob(D_buffer.data_ptr(), {D.size(0), D.size(1)}, D.options());

    // Get output and workspace data pointers
    char *workspace_ptr = reinterpret_cast<char *>(workspace.data_ptr());
    int *counter_ptr = reinterpret_cast<int *>(counter.data_ptr());
    int workspace_size_chunk = workspaceSize / _stream_compute.size();

    if (A_scale_inverse.numel()) A_scale_inverse = A_scale_inverse[A_fp8_tensor];

    if (B_scale_inverse.numel()) B_scale_inverse = B_scale_inverse[B_fp8_tensor];

    assert(pre_gelu_out.numel() == 0);

    // Catch up the default torch stream
    at::cuda::CUDAStream stream_main = at::cuda::getCurrentCUDAStream();
    NVTE_CHECK_CUDA(cudaEventRecord(_start_compute, (cudaStream_t)stream_main));
    NVTE_CHECK_CUDA(cudaStreamWaitEvent((cudaStream_t)_stream_send, _start_compute, 0));
    NVTE_CHECK_CUDA(cudaStreamWaitEvent((cudaStream_t)_stream_recv, _start_compute, 0));

    torch::Tensor workspace_chunk =
        torch::from_blob(workspace_ptr, {workspace_size_chunk}, workspace.options());

    for (int i = 0; i < _tp_size - 1; i++) {
      // Set the userbuffer id. Buffer under send is the input for the current
      // GEMM chunk The initial input chunk is stored _ubuf[rank]. This is to
      // have the AG output in all ranks to be contiguous after the ring
      // exchanges
      int send_chunk_id = i;
      int recv_chunk_id = i + 1;
      int send_offset = comm_bytes * send_chunk_id;
      int recv_offset = comm_bytes * recv_chunk_id;

      const char *env_p = std::getenv("NVTE_AG_P2P_MULTI_ATOMIC");
      if (env_p != nullptr && env_p[0] == '1') {
        if (i == 0) {
          _ub_comm->use_ce = 0;
          userbuffers_sendrecv_multiatomic(_ub_reg, _ub_reg, comm_bytes, comm_bytes, comm_bytes,
                                           _ub_comm, _next_rank, _prev_rank, _tp_size, counter_ptr,
                                           true, (cudaStream_t)_stream_recv);
        }
      } else {
        userbuffers_send(_ub_reg, send_offset, _ub_reg, recv_offset, comm_bytes, _ub_comm,
                         _next_rank, (cudaStream_t)_stream_recv);
        userbuffers_recv(_ub_reg, send_offset, _ub_reg, recv_offset, comm_bytes, _ub_comm,
                         _prev_rank, (cudaStream_t)_stream_recv);
        producer(counter_ptr, recv_chunk_id, (cudaStream_t)_stream_recv);
      }
      if (i == 0) {
        te_atomic_gemm(A, A_scale_inverse, A_type, transa, _ubuf, B_scale_inverse, B_type, transb,
                       D, D_scale, D_type, D_amax, bias, bias_type, pre_gelu_out, grad,
                       workspace_chunk, workspace_size_chunk, accumulate, use_split_accumulator,
                       _math_sms, 0, _tp_size, false, counter);
      }
    }

    // Store the input activation for backprop
    if (B_copy.numel() > 0) {
      assert(B_copy.numel() == _ubufs[_self_chunk_id].numel());
      assert(B_copy.element_size() == _ubufs[_self_chunk_id].element_size());
      NVTE_CHECK_CUDA(
          cudaMemcpyAsync(B_copy.data_ptr(), _ubufs[_self_chunk_id].data_ptr(),
                          _ubufs[_self_chunk_id].numel() * _ubufs[_self_chunk_id].element_size(),
                          cudaMemcpyDeviceToDevice, (cudaStream_t)_stream_send));
      NVTE_CHECK_CUDA(cudaEventRecord(_stop_send, (cudaStream_t)_stream_send));
      NVTE_CHECK_CUDA(cudaStreamWaitEvent((cudaStream_t)stream_main, _stop_send, 0));
    }

    // Reset atomic counters
    consumer_batch(counter_ptr, 1, _tp_size, (cudaStream_t)stream_main);

    // Copy the first GEMM output chunk to the end chunk position of D_buffer
    char *src_ptr = reinterpret_cast<char *>(D_buffer.data_ptr());
    NVTE_CHECK_CUDA(cudaMemcpyAsync(src_ptr + (D.numel() * D.element_size()), src_ptr,
                                    n_chunk * m * D.element_size(), cudaMemcpyDeviceToDevice,
                                    (cudaStream_t)stream_main));
    // Return the last N rows of D_buffer
    _ub_comm->sms = ori_sms;
    torch::Tensor D_return = D_buffer.narrow(0, n_chunk, n);
    return D_return;
  }  // atomic_gemm_overlap_ag

  /*
  ** Split AllGather + GEMM using P2P communication
  ** This function assumes the input_b is pre-copied to _ubufs[rank_id]. This is
  *needed to have AG outputs
  ** in each rank to be in the contiguous memory space after all ring exchange
  *phases.
  */
  torch::Tensor split_overlap_ag(at::Tensor A, at::Tensor A_scale_inverse, int64_t A_fp8_tensor,
                                 transformer_engine::DType A_type, bool transa, at::Tensor B,
                                 at::Tensor B_scale_inverse, int64_t B_fp8_tensor,
                                 transformer_engine::DType B_type, bool transb, at::Tensor D,
                                 at::Tensor D_scale, transformer_engine::DType D_type,
                                 at::Tensor D_amax, at::Tensor bias,
                                 transformer_engine::DType bias_type, at::Tensor pre_gelu_out,
                                 bool grad, at::Tensor workspace, size_t workspaceSize,
                                 bool accumulate, bool use_split_accumulator, at::Tensor B_copy) {
    int ori_sms = _ub_comm->sms;
    _ub_comm->use_ce = _use_ce;
    _ub_comm->sms = _num_comm_sm;
    _ub_comm->cga_size = _cga_size;
    // Get GEMM dimensions between TN and NN input layouts
    const int m = (transa) ? A.size(0) : A.size(1);
    const int k = (transa) ? A.size(1) : A.size(0);
    const int n_chunk = _ubufs[0].size(0);

    // Get communication and GEMM output chunk sizes
    const int comm_bytes = _ubufs[0].numel() * _ubufs[0].element_size();
    const bool do_gelu = pre_gelu_out.numel() > 0;
    const int output_chunk_bytes = (n_chunk * m) * D.element_size();
    const int aux_chunk_bytes = do_gelu ? (n_chunk * m) * pre_gelu_out.element_size() : 0;

    // Get output and workspace data pointers
    char *output_ptr = reinterpret_cast<char *>(D.data_ptr());
    char *pre_gelu_out_ptr = reinterpret_cast<char *>(pre_gelu_out.data_ptr());
    char *workspace_ptr = reinterpret_cast<char *>(workspace.data_ptr());
    int workspace_size_chunk = workspaceSize / _stream_compute.size();

    if (A_scale_inverse.numel()) A_scale_inverse = A_scale_inverse[A_fp8_tensor];

    if (B_scale_inverse.numel()) B_scale_inverse = B_scale_inverse[B_fp8_tensor];

    at::cuda::CUDAStream stream_main = at::cuda::getCurrentCUDAStream();
    NVTE_CHECK_CUDA(cudaEventRecord(_start_compute, (cudaStream_t)stream_main));

    NVTE_CHECK_CUDA(cudaStreamWaitEvent((cudaStream_t)_stream_send, _start_compute, 0));
    NVTE_CHECK_CUDA(cudaStreamWaitEvent((cudaStream_t)_stream_recv, _start_compute, 0));
    for (size_t i = 0; i < _stream_compute.size(); i++) {
      NVTE_CHECK_CUDA(cudaStreamWaitEvent((cudaStream_t)_stream_compute[i], _start_compute, 0));
    }
    if (_aggregate2) {
      const int num_steps = _tp_size / 2;
      char *input_b_ptr = reinterpret_cast<char *>(_ubuf.data_ptr());

      // Initial 1X input chunk exchange between neighboring peers
      int send_chunk_id = _tp_id;
      int recv_chunk_id = (_tp_id % 2 == 0) ? _tp_id + 1 : _tp_id - 1;
      int send_offset = comm_bytes * send_chunk_id;
      int recv_offset = comm_bytes * recv_chunk_id;
      int peer_rank = (_tp_id % 2 == 0) ? _next_rank : _prev_rank;
      userbuffers_send(_ub_reg, send_offset, _ub_reg, send_offset, comm_bytes, _ub_comm, peer_rank,
                       (cudaStream_t)_stream_send);
      userbuffers_recv(_ub_reg, recv_offset, _ub_reg, recv_offset, comm_bytes, _ub_comm, peer_rank,
                       (cudaStream_t)_stream_recv);
      NVTE_CHECK_CUDA(cudaEventRecord(_stop_recv, (cudaStream_t)_stream_recv));
      NVTE_CHECK_CUDA(cudaStreamWaitEvent((cudaStream_t)_stream_send, _stop_recv, 0));
      NVTE_CHECK_CUDA(cudaStreamWaitEvent((cudaStream_t)_stream_compute[0], _stop_recv, 0));

      int local_rank_round2 = (_tp_id % 2 == 0) ? _tp_id : _tp_id - 1;
      const int next_rank = (_tp_size + _tp_id + 2) % _tp_size + _rank_round_tp;
      const int prev_rank = (_tp_size + _tp_id - 2) % _tp_size + _rank_round_tp;

      // Ring exchange of 2X inputs chunks
      for (int i = 0; i < num_steps; i++) {
        send_chunk_id = (_tp_size + local_rank_round2 - i * 2) % _tp_size;
        recv_chunk_id = (_tp_size + local_rank_round2 - i * 2 - 2) % _tp_size;
        send_offset = comm_bytes * send_chunk_id;
        recv_offset = comm_bytes * recv_chunk_id;

        // GEMM
        torch::Tensor input_b_chunk =
            torch::from_blob(input_b_ptr + send_offset, {n_chunk * 2, k}, _ubuf.options());
        torch::Tensor output_chunk = torch::from_blob(
            output_ptr + (send_chunk_id * output_chunk_bytes), {n_chunk * 2, m}, D.options());
        if (do_gelu) {
          pre_gelu_out = torch::from_blob(pre_gelu_out_ptr + (send_chunk_id * aux_chunk_bytes),
                                          {n_chunk * 2, m}, pre_gelu_out.options());
        }
        torch::Tensor workspace_chunk =
            torch::from_blob(workspace_ptr + (i % _stream_compute.size()) * workspace_size_chunk,
                             {workspace_size_chunk}, workspace.options());
        at::cuda::setCurrentCUDAStream(_stream_compute[i % _stream_compute.size()]);
        te_gemm(A, A_scale_inverse, A_type, transa, input_b_chunk, B_scale_inverse, B_type, transb,
                output_chunk, D_scale, D_type, D_amax, bias, bias_type, pre_gelu_out, grad,
                workspace_chunk, workspace_size_chunk, accumulate, use_split_accumulator,
                _math_sms);

        if (i < num_steps - 1) {
          // P2P communication
          userbuffers_send(_ub_reg, send_offset, _ub_reg, send_offset, comm_bytes * 2, _ub_comm,
                           next_rank, (cudaStream_t)_stream_send);
          userbuffers_recv(_ub_reg, recv_offset, _ub_reg, recv_offset, comm_bytes * 2, _ub_comm,
                           prev_rank, (cudaStream_t)_stream_recv);
          NVTE_CHECK_CUDA(cudaEventRecord(_stop_recv, (cudaStream_t)_stream_recv));
          NVTE_CHECK_CUDA(cudaStreamWaitEvent((cudaStream_t)_stream_send, _stop_recv, 0));
          NVTE_CHECK_CUDA(cudaStreamWaitEvent(
              (cudaStream_t)_stream_compute[(i + 1) % _stream_compute.size()], _stop_recv, 0));
        } else if (B_copy.numel() > 0) {
          assert(B_copy.numel() == _ubufs[_tp_id].numel());
          assert(B_copy.element_size() == _ubufs[_tp_id].element_size());
          NVTE_CHECK_CUDA(cudaMemcpyAsync(B_copy.data_ptr(), _ubufs[_tp_id].data_ptr(),
                                          _ubufs[_tp_id].numel() * _ubufs[_tp_id].element_size(),
                                          cudaMemcpyDeviceToDevice, (cudaStream_t)_stream_send));
        }
      }
    } else {
      for (int i = 0; i < _tp_size; i++) {
        // Set the userbuffer id. Buffer under send is the input for the current
        // GEMM chunk The initial input chunk is stored _ubuf[rank]. This is to
        // have the AG output in all ranks to be contiguous after the ring
        // exchanges
        int send_chunk_id = (_tp_size + _tp_id - i) % _tp_size;
        int recv_chunk_id = (_tp_size + _tp_id - i - 1) % _tp_size;
        int send_offset = comm_bytes * send_chunk_id;
        int recv_offset = comm_bytes * recv_chunk_id;

        // GEMM
        torch::Tensor output_chunk = torch::from_blob(
            output_ptr + (send_chunk_id * output_chunk_bytes), {n_chunk, m}, D.options());
        if (do_gelu) {
          pre_gelu_out = torch::from_blob(pre_gelu_out_ptr + (send_chunk_id * aux_chunk_bytes),
                                          {n_chunk, m}, pre_gelu_out.options());
        }
        torch::Tensor workspace_chunk =
            torch::from_blob(workspace_ptr + (i % _stream_compute.size()) * workspace_size_chunk,
                             {workspace_size_chunk}, workspace.options());
        at::cuda::setCurrentCUDAStream(_stream_compute[i % _stream_compute.size()]);
        te_gemm(A, A_scale_inverse, A_type, transa, _ubufs[send_chunk_id], B_scale_inverse, B_type,
                transb, output_chunk, D_scale, D_type, D_amax, bias, bias_type, pre_gelu_out, grad,
                workspace_chunk, workspace_size_chunk, accumulate, use_split_accumulator,
                _math_sms);

        if (i < _tp_size - 1) {
          // P2P communication
          userbuffers_send(_ub_reg, send_offset, _ub_reg, send_offset, comm_bytes, _ub_comm,
                           _next_rank, (cudaStream_t)_stream_send);
          userbuffers_recv(_ub_reg, recv_offset, _ub_reg, recv_offset, comm_bytes, _ub_comm,
                           _prev_rank, (cudaStream_t)_stream_recv);
          NVTE_CHECK_CUDA(cudaEventRecord(_stop_recv, (cudaStream_t)_stream_recv));
          NVTE_CHECK_CUDA(cudaStreamWaitEvent((cudaStream_t)_stream_send, _stop_recv, 0));
          NVTE_CHECK_CUDA(cudaStreamWaitEvent(
              (cudaStream_t)_stream_compute[(i + 1) % _stream_compute.size()], _stop_recv, 0));
        } else if (B_copy.numel() > 0) {
          assert(B_copy.numel() == _ubufs[_tp_id].numel());
          assert(B_copy.element_size() == _ubufs[_tp_id].element_size());
          NVTE_CHECK_CUDA(cudaMemcpyAsync(B_copy.data_ptr(), _ubufs[_tp_id].data_ptr(),
                                          _ubufs[_tp_id].numel() * _ubufs[_tp_id].element_size(),
                                          cudaMemcpyDeviceToDevice, (cudaStream_t)_stream_send));
        }
      }
    }
    for (size_t i = 0; i < _stream_compute.size(); i++) {
      NVTE_CHECK_CUDA(cudaEventRecord(_stop_compute, (cudaStream_t)_stream_compute[i]));
      NVTE_CHECK_CUDA(cudaStreamWaitEvent((cudaStream_t)stream_main, _stop_compute, 0));
    }
    NVTE_CHECK_CUDA(cudaEventRecord(_stop_send, (cudaStream_t)_stream_send));
    NVTE_CHECK_CUDA(cudaStreamWaitEvent((cudaStream_t)stream_main, _stop_send, 0));
    NVTE_CHECK_CUDA(cudaEventRecord(_stop_recv, (cudaStream_t)_stream_recv));
    NVTE_CHECK_CUDA(cudaStreamWaitEvent((cudaStream_t)stream_main, _stop_recv, 0));
    at::cuda::setCurrentCUDAStream(stream_main);
    _ub_comm->sms = ori_sms;

    return D;
  }  // split_overlap_ag

  /*
  ** Split ReduceScatter + GEMM using P2P communication
  */
  void atomic_gemm_overlap_rs(at::Tensor A, at::Tensor A_scale_inverse, int64_t A_fp8_tensor,
                              transformer_engine::DType A_type, bool transa, at::Tensor B,
                              at::Tensor B_scale_inverse, int64_t B_fp8_tensor,
                              transformer_engine::DType B_type, bool transb, at::Tensor D,
                              at::Tensor D_scale, transformer_engine::DType D_type,
                              at::Tensor D_amax, at::Tensor bias,
                              transformer_engine::DType bias_type, at::Tensor pre_gelu_out,
                              bool grad, at::Tensor workspace, size_t workspaceSize,
                              bool accumulate, bool use_split_accumulator, at::Tensor rs_output) {
    int ori_sms = _ub_comm->sms;
    _ub_comm->use_ce = _use_ce;
    _ub_comm->sms = _num_comm_sm;
    _ub_comm->cga_size = _cga_size;

    // Get communication and GEMM input chunk sizes
    const int comm_bytes = _ubufs[0].numel() * _ubufs[0].element_size();

    // Get input and workspace data pointers
    char *workspace_ptr = reinterpret_cast<char *>(workspace.data_ptr());
    int *counter_ptr = reinterpret_cast<int *>(counter.data_ptr());
    int workspace_size_chunk = workspaceSize / _stream_compute.size();

    if (A_scale_inverse.numel()) A_scale_inverse = A_scale_inverse[A_fp8_tensor];

    if (B_scale_inverse.numel()) B_scale_inverse = B_scale_inverse[B_fp8_tensor];

    // Catch up the main stream
    at::cuda::CUDAStream stream_main = at::cuda::getCurrentCUDAStream();
    NVTE_CHECK_CUDA(cudaEventRecord(_start_compute, (cudaStream_t)stream_main));
    NVTE_CHECK_CUDA(cudaStreamWaitEvent((cudaStream_t)_stream_recv, _start_compute, 0));

    // Atomic GEMM
    // Process GEMM chunks in the order that AG+GEMM places the output chunks.
    torch::Tensor workspace_chunk =
        torch::from_blob(workspace_ptr, {workspace_size_chunk}, workspace.options());
    te_atomic_gemm(A, A_scale_inverse, A_type, transa, B, B_scale_inverse, B_type, transb, _ubuf,
                   D_scale, D_type, D_amax, bias, bias_type, pre_gelu_out, grad, workspace_chunk,
                   workspace_size_chunk, accumulate, use_split_accumulator, _math_sms, 0, _tp_size,
                   true, counter);

    // P2P communication chunk
    for (int i = 1; i < _tp_size; i++) {
      int send_chunk_id = i - 1;
      int recv_chunk_id = send_chunk_id + _tp_size;
      int send_offset = comm_bytes * send_chunk_id;
      int recv_offset = comm_bytes * recv_chunk_id;
      int send_rank = (_tp_size + _tp_id - i) % _tp_size + _rank_round_tp;
      int recv_rank = (_tp_id + i) % _tp_size + _rank_round_tp;

      consumer(counter_ptr, send_chunk_id, (cudaStream_t)_stream_recv);
      userbuffers_send(_ub_reg, send_offset, _ub_reg, recv_offset, comm_bytes, _ub_comm, send_rank,
                       (cudaStream_t)_stream_recv);
      userbuffers_recv(_ub_reg, send_offset, _ub_reg, recv_offset, comm_bytes, _ub_comm, recv_rank,
                       (cudaStream_t)_stream_recv);
    }
    NVTE_CHECK_CUDA(cudaEventRecord(_stop_recv, (cudaStream_t)_stream_recv));
    NVTE_CHECK_CUDA(cudaStreamWaitEvent((cudaStream_t)stream_main, _stop_recv, 0));

    // Reduce GEMM output chunks
    char *reduce_buf_ptr = reinterpret_cast<char *>(_ubufs[_tp_size - 1].data_ptr());
    if (_ubuf.element_size() == 1 && rs_output.element_size() == 2) {
      assert(_ubuf_scale_inv_initialized);
      float *d_scale_inv_ptr = reinterpret_cast<float *>(_ubuf_scale_inv.data_ptr());
      char *rs_output_ptr = reinterpret_cast<char *>(rs_output.data_ptr());
      TRANSFORMER_ENGINE_TYPE_SWITCH_FP8ONLY(
<<<<<<< HEAD
          B_type, fp8_type,
=======
          D_type, fp8_type,
>>>>>>> a7e9d3e7
          reduce_fp8_in_bf16_out<fp8_type>(reduce_buf_ptr, rs_output_ptr, d_scale_inv_ptr, _tp_size,
                                           _ubufs[0].numel(), (cudaStream_t)stream_main););
    } else {
      torch::Tensor reduce_buf = torch::from_blob(
          reduce_buf_ptr, {_tp_size, _ubufs[0].size(0), _ubufs[0].size(1)}, _ubuf.options());
      torch::sum_out(rs_output, reduce_buf, 0);
    }
    _ub_comm->sms = ori_sms;
  }

  /*
  ** Split ReduceScatter + GEMM using P2P communication
  */
  void split_overlap_rs(at::Tensor A, at::Tensor A_scale_inverse, int64_t A_fp8_tensor,
                        transformer_engine::DType A_type, bool transa, at::Tensor B,
                        at::Tensor B_scale_inverse, int64_t B_fp8_tensor,
                        transformer_engine::DType B_type, bool transb, at::Tensor D,
                        at::Tensor D_scale, transformer_engine::DType D_type, at::Tensor D_amax,
                        at::Tensor bias, transformer_engine::DType bias_type,
                        at::Tensor pre_gelu_out, bool grad, at::Tensor workspace,
                        size_t workspaceSize, bool accumulate, bool use_split_accumulator,
                        at::Tensor rs_output) {
    int ori_sms = _ub_comm->sms;
    _ub_comm->use_ce = _use_ce;
    _ub_comm->sms = _num_comm_sm;
    _ub_comm->cga_size = _cga_size;
    int k = A.size(1);
    int n = B.size(0);

    // Get communication and GEMM input chunk sizes
    int n_chunk = n / _tp_size;
    const int comm_bytes = _ubufs[0].numel() * _ubufs[0].element_size();
    const int input_b_chunk_bytes = n_chunk * k * B.element_size();

    // Get input and workspace data pointers
    char *input_b_ptr = reinterpret_cast<char *>(B.data_ptr());
    char *workspace_ptr = reinterpret_cast<char *>(workspace.data_ptr());
    int workspace_size_chunk = workspaceSize / _stream_compute.size();

    if (A_scale_inverse.numel()) A_scale_inverse = A_scale_inverse[A_fp8_tensor];

    if (B_scale_inverse.numel()) B_scale_inverse = B_scale_inverse[B_fp8_tensor];

    // Catch up the main stream
    at::cuda::CUDAStream stream_main = at::cuda::getCurrentCUDAStream();
    NVTE_CHECK_CUDA(cudaEventRecord(_start_compute, (cudaStream_t)stream_main));
    NVTE_CHECK_CUDA(cudaStreamWaitEvent((cudaStream_t)_stream_send, _start_compute, 0));
    NVTE_CHECK_CUDA(cudaStreamWaitEvent((cudaStream_t)_stream_recv, _start_compute, 0));
    for (size_t i = 0; i < _stream_compute.size(); i++) {
      NVTE_CHECK_CUDA(cudaStreamWaitEvent((cudaStream_t)_stream_compute[i], _start_compute, 0));
    }

    // GEMM and send/recv chunks
    for (int i = 0; i < _tp_size; i++) {
      // GEMM chunk
      int input_b_chunk_id = (_tp_id + i + 1) % _tp_size;
      char *input_b_chunk_ptr = input_b_ptr + (input_b_chunk_id * input_b_chunk_bytes);
      torch::Tensor input_b_chunk = torch::from_blob(input_b_chunk_ptr, {n_chunk, k}, B.options());
      // Store the last GEMM chunk output to the recieve buffer.
      torch::Tensor workspace_chunk =
          torch::from_blob(workspace_ptr + (i % _stream_compute.size()) * workspace_size_chunk,
                           {workspace_size_chunk}, workspace.options());
      at::cuda::setCurrentCUDAStream(_stream_compute[i % _stream_compute.size()]);
      te_gemm(A, A_scale_inverse, A_type, transa, input_b_chunk, B_scale_inverse, B_type, transb,
              _ubufs[i], D_scale, D_type, D_amax, bias, bias_type, pre_gelu_out, grad,
              workspace_chunk, workspace_size_chunk, accumulate, use_split_accumulator, _math_sms);

      if (i > 0) {
        // P2P communication chunk
        int send_offset = comm_bytes * (i - 1);
        int recv_offset = comm_bytes * (i - 1 + _tp_size);
        int send_rank = (_tp_id + i) % _tp_size + _rank_round_tp;
        int recv_rank = (_tp_size + _tp_id - i) % _tp_size + _rank_round_tp;
        NVTE_CHECK_CUDA(cudaEventRecord(
            _start_comm, (cudaStream_t)_stream_compute[(i - 1) % _stream_compute.size()]));
        NVTE_CHECK_CUDA(cudaStreamWaitEvent((cudaStream_t)_stream_send, _start_comm, 0));
        NVTE_CHECK_CUDA(cudaStreamWaitEvent((cudaStream_t)_stream_recv, _start_comm, 0));
        userbuffers_send(_ub_reg, send_offset, _ub_reg, recv_offset, comm_bytes, _ub_comm,
                         send_rank, (cudaStream_t)_stream_send);
        userbuffers_recv(_ub_reg, send_offset, _ub_reg, recv_offset, comm_bytes, _ub_comm,
                         recv_rank, (cudaStream_t)_stream_recv);
      }
    }
<<<<<<< HEAD
=======
    at::cuda::setCurrentCUDAStream(stream_main);
    for (size_t i = 0; i < _stream_compute.size(); i++) {
      NVTE_CHECK_CUDA(cudaEventRecord(_stop_compute, (cudaStream_t)_stream_compute[i]));
      NVTE_CHECK_CUDA(cudaStreamWaitEvent((cudaStream_t)stream_main, _stop_compute, 0));
    }
    NVTE_CHECK_CUDA(cudaEventRecord(_stop_send, (cudaStream_t)_stream_send));
    NVTE_CHECK_CUDA(cudaStreamWaitEvent((cudaStream_t)stream_main, _stop_send, 0));
>>>>>>> a7e9d3e7
    NVTE_CHECK_CUDA(cudaEventRecord(_stop_recv, (cudaStream_t)_stream_recv));
    NVTE_CHECK_CUDA(cudaStreamWaitEvent((cudaStream_t)stream_main, _stop_recv, 0));

    // Reduce GEMM output chunks
    char *reduce_buf_ptr = reinterpret_cast<char *>(_ubufs[_tp_size - 1].data_ptr());
    if (_ubuf.element_size() == 1 && rs_output.element_size() == 2) {
      assert(_ubuf_scale_inv_initialized);
      float *d_scale_inv_ptr = reinterpret_cast<float *>(_ubuf_scale_inv.data_ptr());
      char *rs_output_ptr = reinterpret_cast<char *>(rs_output.data_ptr());
      TRANSFORMER_ENGINE_TYPE_SWITCH_FP8ONLY(
<<<<<<< HEAD
          B_type, fp8_type,
=======
          D_type, fp8_type,
>>>>>>> a7e9d3e7
          reduce_fp8_in_bf16_out<fp8_type>(reduce_buf_ptr, rs_output_ptr, d_scale_inv_ptr, _tp_size,
                                           _ubufs[0].numel(), (cudaStream_t)stream_main););
    } else {
      torch::Tensor reduce_buf = torch::from_blob(
          reduce_buf_ptr, {_tp_size, _ubufs[0].size(0), _ubufs[0].size(1)}, _ubuf.options());
      torch::sum_out(rs_output, reduce_buf, 0);
    }
<<<<<<< HEAD
    for (size_t i = 0; i < _stream_compute.size(); i++) {
      NVTE_CHECK_CUDA(cudaEventRecord(_stop_compute, (cudaStream_t)_stream_compute[i]));
      NVTE_CHECK_CUDA(cudaStreamWaitEvent((cudaStream_t)stream_main, _stop_compute, 0));
    }
    NVTE_CHECK_CUDA(cudaEventRecord(_stop_send, (cudaStream_t)_stream_send));
    NVTE_CHECK_CUDA(cudaStreamWaitEvent((cudaStream_t)stream_main, _stop_send, 0));
=======
    _ub_comm->sms = ori_sms;
>>>>>>> a7e9d3e7
  }

  /*
  ** Copy input to _ubufs[0]
  */
  void copy_input_to_ubuf(torch::Tensor input, bool chunk) {
    at::cuda::CUDAStream stream_main = at::cuda::getCurrentCUDAStream();
    if (chunk) {
      // Copy input to the target ubuf chunk by rank offset
      if (input.numel() != _ubufs[0].numel() || input.element_size() != _ubufs[0].element_size()) {
        NVTE_ERROR("input and ubuf size do not match!");
      }
      NVTE_CHECK_CUDA(cudaMemcpyAsync(_ubufs[_tp_id].data_ptr(), input.data_ptr(),
                                      input.numel() * input.element_size(),
                                      cudaMemcpyDeviceToDevice, (cudaStream_t)stream_main));
    } else {
      if (input.numel() != _ubuf.numel() || input.element_size() != _ubuf.element_size()) {
        NVTE_ERROR("input and ubuf size do not match!");
      }
      NVTE_CHECK_CUDA(cudaMemcpyAsync(_ubuf.data_ptr(), input.data_ptr(),
                                      input.numel() * input.element_size(),
                                      cudaMemcpyDeviceToDevice, (cudaStream_t)stream_main));
    }
  }

  torch::Tensor get_ubuf_output(int comm_type) {
    char *ubuf_wt_ptr = reinterpret_cast<char *>(_ubuf.data_ptr());
    COMM_TYPE _comm_type = static_cast<COMM_TYPE>(comm_type);
    if (_comm_type != COMM_TYPE::AG && _comm_type != COMM_TYPE::RS) NVTE_ERROR("Invalid comm_type");
    if (_comm_type == COMM_TYPE::RS)
      ubuf_wt_ptr += _ubuf.numel() / _tp_size * _self_chunk_id * _ubuf.element_size();
    int output_c_dim0 = (_comm_type == COMM_TYPE::AG) ? _ubuf.size(0) : _ubuf.size(0) / _tp_size;
    int output_c_dim1 = _ubuf.size(1);
    return torch::from_blob(ubuf_wt_ptr, {output_c_dim0, output_c_dim1}, _ubuf.options());
  }

  void set_ubuf_scale_inv(const torch::Tensor &scale_inv) {
    _ubuf_scale_inv = scale_inv;
    _ubuf_scale_inv_initialized = true;
  }

  bool is_fp8_ubuf() { return (_ubuf.element_size() == 1); }
  bool is_atomic_gemm() { return _atomic_gemm; }
  bool is_p2p_overlap() { return true; }
};  // UbufP2PCommOverlap

}  // namespace ubuf

#endif  // TRANSFORMER_ENGINE_PYTORCH_CSRC_COMM_GEMM_OVERLAP_H_<|MERGE_RESOLUTION|>--- conflicted
+++ resolved
@@ -166,11 +166,7 @@
     // Initialize userbuf communicator
     if (!comm_created) {
       if (myrank == 0) {
-<<<<<<< HEAD
-        printf("!!! [UB] Create UbufCommOverlap Communicator\n");
-=======
         printf("!!! [UB] Create Userbuffers Communicator\n");
->>>>>>> a7e9d3e7
       }
 #ifdef NVTE_UB_WITH_MPI
       create_communicator_grouped2_mpi(&_ub_comm, 1, 1, tp_size, 1);
@@ -188,22 +184,9 @@
 
     // Allocate and register extra userbuffers
     int ubuf_bytes = sample.numel() * sample.element_size();
-<<<<<<< HEAD
-    if (transformer_engine::getenv<bool>("UB_SKIPMC")) {
-      _ubuf = torch::zeros_like(sample);
-      _ubuf_ptr = _ubuf.data_ptr();
-      _ub_reg = register_user_buffer_collective(reinterpret_cast<void **>(&_ubuf_ptr), ubuf_bytes,
-                                                _ub_comm, false);
-    } else {
-      _ub_reg = register_user_buffer_collective(reinterpret_cast<void **>(&_ubuf_ptr), ubuf_bytes,
-                                                _ub_comm, true);
-      _ubuf = torch::from_blob(_ubuf_ptr, {sample.size(0), sample.size(1)}, sample.options());
-    }
-=======
     _ub_reg = register_user_buffer_collective(reinterpret_cast<void **>(&_ubuf_ptr), ubuf_bytes,
                                               _ub_comm, true);
     _ubuf = torch::from_blob(_ubuf_ptr, {sample.size(0), sample.size(1)}, sample.options());
->>>>>>> a7e9d3e7
 
     if (_ub_comm->myrank == 0) {
       printf("!!! [UB] Register UBuf %d\n", _ub_reg);
@@ -400,11 +383,7 @@
           assert(_ubuf_scale_inv_initialized);
           float *d_scale_inv_ptr = reinterpret_cast<float *>(_ubuf_scale_inv.data_ptr());
           TRANSFORMER_ENGINE_TYPE_SWITCH_FP8ONLY(
-<<<<<<< HEAD
-              B_type, fp8_type,
-=======
               D_type, fp8_type,
->>>>>>> a7e9d3e7
               reducescatter2_userbuff_strided_atomic_fp8<fp8_type>(
                   rs_output_ptr, d_scale_inv_ptr, _ub_reg, i * m_chunk, m_chunk, n, m, m,
                   _num_splits, &counter_ptr[i], _ub_comm, (cudaStream_t)_stream_comm););
@@ -418,11 +397,7 @@
           assert(_ubuf_scale_inv_initialized);
           float *d_scale_inv_ptr = reinterpret_cast<float *>(_ubuf_scale_inv.data_ptr());
           TRANSFORMER_ENGINE_TYPE_SWITCH_FP8ONLY(
-<<<<<<< HEAD
-              B_type, fp8_type,
-=======
               D_type, fp8_type,
->>>>>>> a7e9d3e7
               reducescatter2_userbuff_strided_multiatomic_fp8<fp8_type>(
                   rs_output_ptr, d_scale_inv_ptr, _ub_reg, m_chunk, m_chunk, n, m, m, _num_splits,
                   counter_ptr, _ub_comm, (cudaStream_t)_stream_comm););
@@ -535,11 +510,7 @@
           assert(_ubuf_scale_inv_initialized);
           float *d_scale_inv_ptr = reinterpret_cast<float *>(_ubuf_scale_inv.data_ptr());
           TRANSFORMER_ENGINE_TYPE_SWITCH_FP8ONLY(
-<<<<<<< HEAD
-              B_type, fp8_type,
-=======
               D_type, fp8_type,
->>>>>>> a7e9d3e7
               reducescatter2_userbuff_stridedoutput_fp8<fp8_type>(
                   rs_output_ptr, d_scale_inv_ptr, _ub_reg, (i - 1) * output_chunk_size, m_chunk, n,
                   m, _ub_comm, (cudaStream_t)_stream_comm););
@@ -563,11 +534,7 @@
         assert(_ubuf_scale_inv_initialized);
         float *d_scale_inv_ptr = reinterpret_cast<float *>(_ubuf_scale_inv.data_ptr());
         TRANSFORMER_ENGINE_TYPE_SWITCH_FP8ONLY(
-<<<<<<< HEAD
-            B_type, fp8_type,
-=======
             D_type, fp8_type,
->>>>>>> a7e9d3e7
             reducescatter2_userbuff_stridedoutput_fp8<fp8_type>(
                 rs_output_ptr, d_scale_inv_ptr, _ub_reg, (_num_splits - 1) * output_chunk_size,
                 m_chunk, n, m, _ub_comm, (cudaStream_t)_stream_comm););
@@ -603,11 +570,7 @@
           assert(_ubuf_scale_inv_initialized);
           float *d_scale_inv_ptr = reinterpret_cast<float *>(_ubuf_scale_inv.data_ptr());
           TRANSFORMER_ENGINE_TYPE_SWITCH_FP8ONLY(
-<<<<<<< HEAD
-              B_type, fp8_type,
-=======
               D_type, fp8_type,
->>>>>>> a7e9d3e7
               reducescatter2_userbuff_stridedoutput_fp8<fp8_type>(
                   rs_output_ptr, d_scale_inv_ptr, _ub_reg, i * output_chunk_size, m_chunk, n, m,
                   _ub_comm, (cudaStream_t)_stream_comm););
@@ -712,11 +675,7 @@
     // Initialize userbuf communicator
     if (!comm_created) {
       if (myrank == 0) {
-<<<<<<< HEAD
-        printf("!!! [UB] Create UbufP2PCommOverlap Communicator\n");
-=======
         printf("!!! [UB] Create Userbuffers Communicator\n");
->>>>>>> a7e9d3e7
       }
 #ifdef NVTE_UB_WITH_MPI
       create_communicator_grouped2_mpi(&_ub_comm, 1, 1, tp_size, 1);
@@ -742,27 +701,11 @@
       ubuf_bytes = static_cast<int>(ubuf_bytes / tp_size * (tp_size * 2 - 1));
       num_ubuf_chunks = static_cast<int>(tp_size * 2 - 1);
     }
-<<<<<<< HEAD
-    if (transformer_engine::getenv<bool>("UB_SKIPMC")) {
-      _ubuf = torch::zeros({sample.size(0) / tp_size * num_ubuf_chunks, sample.size(1)},
-                           sample.options());
-      _ubuf_ptr = _ubuf.data_ptr();
-      _ub_reg = register_user_buffer_collective(reinterpret_cast<void **>(&_ubuf_ptr), ubuf_bytes,
-                                                _ub_comm, false);
-    } else {
-      _ub_reg = register_user_buffer_collective(reinterpret_cast<void **>(&_ubuf_ptr), ubuf_bytes,
-                                                _ub_comm, true);
-      _ubuf =
-          torch::from_blob(_ubuf_ptr, {sample.size(0) / tp_size * num_ubuf_chunks, sample.size(1)},
-                           sample.options());
-    }
-=======
 
     _ub_reg = register_user_buffer_collective(reinterpret_cast<void **>(&_ubuf_ptr), ubuf_bytes,
                                               _ub_comm, true);
     _ubuf = torch::from_blob(
         _ubuf_ptr, {sample.size(0) / tp_size * num_ubuf_chunks, sample.size(1)}, sample.options());
->>>>>>> a7e9d3e7
     if (_ub_comm->myrank == 0) {
       printf("!!! [UBP2P] Register UBuf %d\n", _ub_reg);
     }
@@ -1199,11 +1142,7 @@
       float *d_scale_inv_ptr = reinterpret_cast<float *>(_ubuf_scale_inv.data_ptr());
       char *rs_output_ptr = reinterpret_cast<char *>(rs_output.data_ptr());
       TRANSFORMER_ENGINE_TYPE_SWITCH_FP8ONLY(
-<<<<<<< HEAD
-          B_type, fp8_type,
-=======
           D_type, fp8_type,
->>>>>>> a7e9d3e7
           reduce_fp8_in_bf16_out<fp8_type>(reduce_buf_ptr, rs_output_ptr, d_scale_inv_ptr, _tp_size,
                                            _ubufs[0].numel(), (cudaStream_t)stream_main););
     } else {
@@ -1287,8 +1226,6 @@
                          recv_rank, (cudaStream_t)_stream_recv);
       }
     }
-<<<<<<< HEAD
-=======
     at::cuda::setCurrentCUDAStream(stream_main);
     for (size_t i = 0; i < _stream_compute.size(); i++) {
       NVTE_CHECK_CUDA(cudaEventRecord(_stop_compute, (cudaStream_t)_stream_compute[i]));
@@ -1296,7 +1233,6 @@
     }
     NVTE_CHECK_CUDA(cudaEventRecord(_stop_send, (cudaStream_t)_stream_send));
     NVTE_CHECK_CUDA(cudaStreamWaitEvent((cudaStream_t)stream_main, _stop_send, 0));
->>>>>>> a7e9d3e7
     NVTE_CHECK_CUDA(cudaEventRecord(_stop_recv, (cudaStream_t)_stream_recv));
     NVTE_CHECK_CUDA(cudaStreamWaitEvent((cudaStream_t)stream_main, _stop_recv, 0));
 
@@ -1307,11 +1243,7 @@
       float *d_scale_inv_ptr = reinterpret_cast<float *>(_ubuf_scale_inv.data_ptr());
       char *rs_output_ptr = reinterpret_cast<char *>(rs_output.data_ptr());
       TRANSFORMER_ENGINE_TYPE_SWITCH_FP8ONLY(
-<<<<<<< HEAD
-          B_type, fp8_type,
-=======
           D_type, fp8_type,
->>>>>>> a7e9d3e7
           reduce_fp8_in_bf16_out<fp8_type>(reduce_buf_ptr, rs_output_ptr, d_scale_inv_ptr, _tp_size,
                                            _ubufs[0].numel(), (cudaStream_t)stream_main););
     } else {
@@ -1319,16 +1251,7 @@
           reduce_buf_ptr, {_tp_size, _ubufs[0].size(0), _ubufs[0].size(1)}, _ubuf.options());
       torch::sum_out(rs_output, reduce_buf, 0);
     }
-<<<<<<< HEAD
-    for (size_t i = 0; i < _stream_compute.size(); i++) {
-      NVTE_CHECK_CUDA(cudaEventRecord(_stop_compute, (cudaStream_t)_stream_compute[i]));
-      NVTE_CHECK_CUDA(cudaStreamWaitEvent((cudaStream_t)stream_main, _stop_compute, 0));
-    }
-    NVTE_CHECK_CUDA(cudaEventRecord(_stop_send, (cudaStream_t)_stream_send));
-    NVTE_CHECK_CUDA(cudaStreamWaitEvent((cudaStream_t)stream_main, _stop_send, 0));
-=======
     _ub_comm->sms = ori_sms;
->>>>>>> a7e9d3e7
   }
 
   /*
