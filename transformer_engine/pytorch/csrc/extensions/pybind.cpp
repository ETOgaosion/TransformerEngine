/*************************************************************************
 * Copyright (c) 2022-2024, NVIDIA CORPORATION & AFFILIATES. All rights reserved.
 *
 * See LICENSE for license information.
 ************************************************************************/

#include <pybind11/functional.h>

#include "../comm_gemm_overlap.h"
#include "../extensions.h"

PYBIND11_MODULE(TORCH_EXTENSION_NAME, m) {
  // Softmax functions
  m.def("scaled_softmax_forward", &scaled_softmax_forward, "Scaled Softmax FWD",
        py::call_guard<py::gil_scoped_release>());
  m.def("scaled_softmax_backward", &scaled_softmax_backward, "Scaled Softmax BWD",
        py::call_guard<py::gil_scoped_release>());
  m.def("scaled_masked_softmax_forward", &scaled_masked_softmax_forward,
        "Scaled Masked Softmax FWD", py::call_guard<py::gil_scoped_release>());
  m.def("scaled_masked_softmax_backward", &scaled_masked_softmax_backward,
        "Scaled Masked Softmax BWD", py::call_guard<py::gil_scoped_release>());
  m.def("scaled_upper_triang_masked_softmax_forward", &scaled_upper_triang_masked_softmax_forward,
        "Scaled Upper-Triangular Masked Softmax FWD", py::call_guard<py::gil_scoped_release>());
  m.def("scaled_upper_triang_masked_softmax_backward", &scaled_upper_triang_masked_softmax_backward,
        "Scaled Upper-Triangular Masked Softmax BWD", py::call_guard<py::gil_scoped_release>());
  m.def("scaled_aligned_causal_masked_softmax_forward",
        &scaled_aligned_causal_masked_softmax_forward,
        "Scaled Bottom-Right Corner Aligned Masked Softmax FWD",
        py::call_guard<py::gil_scoped_release>());
  m.def("scaled_aligned_causal_masked_softmax_backward",
        &scaled_aligned_causal_masked_softmax_backward,
        "Scaled Bottom-Right Corner Aligned Masked Softmax BWD",
        py::call_guard<py::gil_scoped_release>());

  // Other granular functions
  m.def("layernorm_fwd_fp8", &layernorm_fwd_fp8, "LN FWD FP8",
        py::call_guard<py::gil_scoped_release>(), py::arg("input"), py::arg("weight"),
        py::arg("bias"), py::arg("eps"), py::arg("scale"), py::arg("amax"), py::arg("scale_inv"),
        py::arg("otype"), py::arg("sm_margin"), py::arg("zero_centered_gamma"),
        py::arg("scale_offset") = 0, py::arg("amax_offset") = 0, py::arg("scale_inv_offset") = 0);
  m.def("layernorm_fwd_fp8_noalloc", &layernorm_fwd_fp8_noalloc, "LN FWD FP8",
        py::call_guard<py::gil_scoped_release>(), py::arg("input"), py::arg("weight"),
        py::arg("bias"), py::arg("eps"), py::arg("scale"), py::arg("ln_out"), py::arg("amax"),
        py::arg("scale_inv"), py::arg("otype"), py::arg("sm_margin"),
        py::arg("zero_centered_gamma"), py::arg("scale_offset") = 0, py::arg("amax_offset") = 0,
        py::arg("scale_inv_offset") = 0);
  m.def("layernorm_bwd", &layernorm_bwd, "LN BWD", py::call_guard<py::gil_scoped_release>());
  m.def("layernorm_fwd", &layernorm_fwd, "LN FWD", py::call_guard<py::gil_scoped_release>());
  m.def("layernorm_fwd_noalloc", &layernorm_fwd_noalloc, "LN FWD",
        py::call_guard<py::gil_scoped_release>());
  m.def("rmsnorm_fwd_fp8", &rmsnorm_fwd_fp8, "RMSNorm FWD FP8",
        py::call_guard<py::gil_scoped_release>(), py::arg("input"), py::arg("weight"),
        py::arg("eps"), py::arg("scale"), py::arg("amax"), py::arg("scale_inv"), py::arg("otype"),
        py::arg("sm_margin"), py::arg("zero_centered_gamma"), py::arg("scale_offset") = 0,
        py::arg("amax_offset") = 0, py::arg("scale_inv_offset") = 0);
  m.def("rmsnorm_fwd_fp8_noalloc", &rmsnorm_fwd_fp8_noalloc, "RMSNorm FWD FP8",
        py::call_guard<py::gil_scoped_release>(), py::arg("input"), py::arg("weight"),
        py::arg("eps"), py::arg("scale"), py::arg("ln_out"), py::arg("amax"), py::arg("scale_inv"),
        py::arg("otype"), py::arg("sm_margin"), py::arg("zero_centered_gamma"),
        py::arg("scale_offset") = 0, py::arg("amax_offset") = 0, py::arg("scale_inv_offset") = 0);
  m.def("rmsnorm_bwd", &rmsnorm_bwd, "RMSNorm BWD", py::call_guard<py::gil_scoped_release>());
  m.def("rmsnorm_fwd", &rmsnorm_fwd, "RMSNorm FWD", py::call_guard<py::gil_scoped_release>());
  m.def("rmsnorm_fwd_noalloc", &rmsnorm_fwd_noalloc, "RMSNorm FWD",
        py::call_guard<py::gil_scoped_release>());
  m.def("fused_cast_transpose", &fused_cast_transpose, "Fused Cast + Transpose",
        py::call_guard<py::gil_scoped_release>());
  m.def("fused_cast_transpose_noop", &fused_cast_transpose_noop,
        "Cast + Transpose with noop option", py::call_guard<py::gil_scoped_release>(),
        py::arg("input"), py::arg("noop"), py::arg("scale"), py::arg("amax"), py::arg("scale_inv"),
        py::arg("input_cast"), py::arg("input_transpose"), py::arg("otype"),
        py::arg("scale_offset") = 0, py::arg("amax_offset") = 0, py::arg("scale_inv_offset") = 0);
  m.def("fused_cast_transpose_bgrad", &fused_cast_transpose_bgrad, "Fused Cast + Transpose + BGRAD",
        py::call_guard<py::gil_scoped_release>(), py::arg("grad_output"), py::arg("scale"),
        py::arg("amax"), py::arg("scale_inv"), py::arg("otype"), py::arg("scale_offset") = 0,
        py::arg("amax_offset") = 0, py::arg("scale_inv_offset") = 0);
  m.def("fused_fp8_transpose_bgrad", &fused_fp8_transpose_bgrad, "Fused FP8 Transpose + BGRAD",
        py::call_guard<py::gil_scoped_release>(), py::arg("grad_output"), py::arg("scale"),
        py::arg("amax"), py::arg("scale_inv"), py::arg("otype"), py::arg("grad_bias_type"),
        py::arg("scale_offset") = 0, py::arg("amax_offset") = 0, py::arg("scale_inv_offset") = 0);
  m.def("fused_cast_transpose_bgrad_dgelu", &fused_cast_transpose_bgrad_dgelu,
        "Fused Cast + Transpose + BGRAD + DGELU", py::call_guard<py::gil_scoped_release>(),
        py::arg("grad_output"), py::arg("gelu_input"), py::arg("scale"), py::arg("amax"),
        py::arg("scale_inv"), py::arg("otype"), py::arg("scale_offset") = 0,
        py::arg("amax_offset") = 0, py::arg("scale_inv_offset") = 0);
  m.def("fused_multi_cast_transpose", &fused_multi_cast_transpose,
        "Fused Multi-tensor Cast + Transpose", py::call_guard<py::gil_scoped_release>());
  m.def("fused_multi_cast_transpose_alloc", &fused_multi_cast_transpose_alloc,
        "Fused Multi-tensor Cast + Transpose with allocating output tensors",
        py::call_guard<py::gil_scoped_release>());
  m.def("cast_to_fp8", &cast_to_fp8, "Cast to FP8", py::call_guard<py::gil_scoped_release>());
  m.def("cast_to_fp8_noalloc", &cast_to_fp8_noalloc, "Cast to FP8",
        py::call_guard<py::gil_scoped_release>());
  m.def("cast_from_fp8", &cast_from_fp8, "Cast from FP8", py::call_guard<py::gil_scoped_release>());
  m.def("te_gemm", &te_gemm, "CublasLt GEMM");  /// TODO Think
  m.def("te_grouped_gemm", &te_grouped_gemm, "Grouped GEMM");
  m.def("fused_attn_fwd_qkvpacked", &fused_attn_fwd_qkvpacked,
        "Fused Attention FP8/BF16/FP16 FWD with packed QKV",
        py::call_guard<py::gil_scoped_release>());
  m.def("fused_attn_bwd_qkvpacked", &fused_attn_bwd_qkvpacked,
        "Fused Attention FP8/BF16/FP16 BWD with packed QKV",
        py::call_guard<py::gil_scoped_release>());
  m.def("fused_attn_fwd_kvpacked", &fused_attn_fwd_kvpacked,
        "Fused Attention FP8/BF16/FP16 FWD with packed KV",
        py::call_guard<py::gil_scoped_release>());
  m.def("fused_attn_bwd_kvpacked", &fused_attn_bwd_kvpacked,
        "Fused Attention FP8/BF16/FP16 BWD with packed KV",
        py::call_guard<py::gil_scoped_release>());
  m.def("fused_attn_fwd", &fused_attn_fwd,
        "Fused Attention FP8/BF16/FP16 FWD with separate Q, K and V",
        py::call_guard<py::gil_scoped_release>());
  m.def("fused_attn_bwd", &fused_attn_bwd,
        "Fused Attention FP8/BF16/FP16 BWD with separate Q, K and V",
        py::call_guard<py::gil_scoped_release>());
  m.def("fp8_transpose", &fp8_transpose, "Transpose with FP8 I/O",
        py::call_guard<py::gil_scoped_release>());
  m.def("fp8_transpose_noalloc", &fp8_transpose_noalloc, "Transpose with FP8 I/O",
        py::call_guard<py::gil_scoped_release>());
  m.def("fp8_transpose_noalloc_noop", &fp8_transpose_noalloc_noop,
        "Transpose with FP8 I/O with noop option.", py::call_guard<py::gil_scoped_release>());
  m.def("gelu", &gelu, "GeLU with FP8 output", py::call_guard<py::gil_scoped_release>());
  m.def("relu", &relu, "ReLU with FP8 output", py::call_guard<py::gil_scoped_release>());
  m.def("geglu", &geglu, "GeGLU with FP8 output", py::call_guard<py::gil_scoped_release>());
  m.def("reglu", &reglu, "ReGLU with FP8 output", py::call_guard<py::gil_scoped_release>());
  m.def("swiglu", &swiglu, "SwiGLU with FP8 output", py::call_guard<py::gil_scoped_release>());
  m.def("qgelu", &qgelu, "QuickGELU with FP8 output", py::call_guard<py::gil_scoped_release>());
  m.def("srelu", &srelu, "Squared ReLU with FP8 output", py::call_guard<py::gil_scoped_release>());
  m.def("dgelu", &dgelu, "Backward of GeLU", py::call_guard<py::gil_scoped_release>());
  m.def("drelu", &drelu, "Backward of ReLU", py::call_guard<py::gil_scoped_release>());
  m.def("dgeglu", &dgeglu, "Backward of GeGLU", py::call_guard<py::gil_scoped_release>());
  m.def("dreglu", &dreglu, "Backward of ReGLU", py::call_guard<py::gil_scoped_release>());
  m.def("dswiglu", &dswiglu, "Backward of SwiGLU", py::call_guard<py::gil_scoped_release>());
  m.def("dqgelu", &dqgelu, "Backward of QuickGELU", py::call_guard<py::gil_scoped_release>());
  m.def("dsrelu", &dsrelu, "Backward of Squared ReLU", py::call_guard<py::gil_scoped_release>());
  m.def("fa_prepare_fwd", &fa_prepare_fwd, "Prepare QKV for Flash Attention",
        py::call_guard<py::gil_scoped_release>());
  m.def("fa_prepare_bwd", &fa_prepare_bwd, "Backward of QKV preparation for Flash Attention",
        py::call_guard<py::gil_scoped_release>());
  m.def("get_fused_attn_backend", &get_fused_attn_backend, "Get Fused Attention backend",
        py::call_guard<py::gil_scoped_release>());
  m.def("fused_amax_and_scale_update_after_reduction", &fused_amax_and_scale_update_after_reduction,
        "Update amax history and FP8 scale/scale_inv after reduction",
        py::call_guard<py::gil_scoped_release>());

  // fused apply rope
  m.def("fused_rope_forward", &fused_rope_forward, "Fused Apply RoPE FWD",
        py::call_guard<py::gil_scoped_release>());
  m.def("fused_rope_backward", &fused_rope_backward, "Fused Apply RoPE BWD",
        py::call_guard<py::gil_scoped_release>());
  m.def("fused_rope_thd_forward", &fused_rope_thd_forward, "Fused Apply RoPE FWD for thd format",
        py::call_guard<py::gil_scoped_release>());
  m.def("fused_rope_thd_backward", &fused_rope_thd_backward, "Fused Apply RoPE BWD for thd format",
        py::call_guard<py::gil_scoped_release>());

  // Misc
  m.def("get_cublasLt_version", &get_cublasLt_version, "Get cublasLt version",
        py::call_guard<py::gil_scoped_release>());
  m.def("get_cudnn_version", &get_cudnn_version, "Get cuDNN version",
        py::call_guard<py::gil_scoped_release>());
  m.attr("_num_cublas_streams") = py::int_(transformer_engine::num_streams);

  // Support THD format for Context Parallel
  m.def("thd_read_half_tensor", &thd_read_half_tensor,
        "Read the first half(half_idx=0) or the second half(half_idx=1) of each sequence in a THD "
        "tensor",
        py::call_guard<py::gil_scoped_release>());
  m.def("thd_second_half_lse_correction", &thd_second_half_lse_correction,
        "Correct the second half of the softmax_lse", py::call_guard<py::gil_scoped_release>());
  m.def("thd_read_second_half_lse", &thd_read_second_half_lse,
        "Read the second half of the softmax_lse", py::call_guard<py::gil_scoped_release>());
  m.def("thd_out_correction", &thd_out_correction,
        "Correct the THD format output of context parallelism in forward pass",
        py::call_guard<py::gil_scoped_release>());
  m.def("thd_grad_correction", &thd_grad_correction,
        "Correct the THD format gradients of context parallelism in backward pass",
        py::call_guard<py::gil_scoped_release>());
  m.def("thd_get_partitioned_indices", &thd_get_partitioned_indices,
        "Generate partitioned indices for inputs in THD format",
        py::call_guard<py::gil_scoped_release>());

  // multi-tensor functions
  m.def("multi_tensor_scale", &multi_tensor_scale_cuda,
        "Fused overflow check + scale for a list of contiguous tensors",
        py::call_guard<py::gil_scoped_release>());
  m.def("multi_tensor_l2norm", &multi_tensor_l2norm_cuda,
        "Computes L2 norm for a list of contiguous tensors",
        py::call_guard<py::gil_scoped_release>());
  m.def("multi_tensor_unscale_l2norm", &multi_tensor_unscale_l2norm_cuda,
        "Computes L2 norm for a list of contiguous tensors after unscaling (unscaling is only "
        "performed for L2 norm computation, and tensors are not updated)",
        py::call_guard<py::gil_scoped_release>());
  m.def("multi_tensor_adam", &multi_tensor_adam_cuda,
        "Compute and apply gradient update to parameters for Adam optimizer",
        py::call_guard<py::gil_scoped_release>());
  m.def("multi_tensor_adam_fp8", &multi_tensor_adam_fp8_cuda,
        "Compute and apply gradient update to parameters for Adam optimizer",
        py::call_guard<py::gil_scoped_release>());
  m.def("multi_tensor_adam_capturable", &multi_tensor_adam_capturable_cuda,
        "Compute and apply gradient update to parameters for Adam optimizer with CUDA graph "
        "support and LR scheduling",
        py::call_guard<py::gil_scoped_release>());
  m.def("multi_tensor_adam_capturable_master", &multi_tensor_adam_capturable_master_cuda,
        "Compute and apply gradient update to parameters for Adam optimizer with CUDA graph "
        "support, LR scheduling and FP32 master weights",
        py::call_guard<py::gil_scoped_release>());
  m.def("multi_tensor_sgd", &multi_tensor_sgd_cuda,
        "Fused SGD optimizer for list of contiguous tensors",
        py::call_guard<py::gil_scoped_release>());

  // Data structures
  py::class_<transformer_engine::FP8TensorMeta>(m, "FP8TensorMeta")
      .def(py::init<>())
      .def_readwrite("scale", &transformer_engine::FP8TensorMeta::scale)
      .def_readwrite("scale_inv", &transformer_engine::FP8TensorMeta::scale_inv)
      .def_readwrite("amax_history", &transformer_engine::FP8TensorMeta::amax_history);

  m.def("device_supports_multicast", &ubuf::device_supports_multicast,
<<<<<<< HEAD
        py::call_guard<py::gil_scoped_release>());

  m.def("ubuf_built_with_mpi", &ubuf::ubuf_built_with_mpi,
        py::call_guard<py::gil_scoped_release>());

=======
        py::call_guard<py::gil_scoped_release>());

  m.def("ubuf_built_with_mpi", &ubuf::ubuf_built_with_mpi,
        py::call_guard<py::gil_scoped_release>());

>>>>>>> a7e9d3e7
  py::class_<ubuf::UbufBootstrapCallbacks>(m, "UbufBootstrapCallbacks")
      .def(py::init<>(), py::call_guard<py::gil_scoped_release>())
      .def(py::init<c10d::ProcessGroup *, c10d::ProcessGroup *>(),
           py::call_guard<py::gil_scoped_release>());

  py::enum_<ubuf::UBOverlapAlgo>(m, "UbufOverlapAlgo")
      .value("BULK_OVERLAP_AG", ubuf::UBOverlapAlgo::BULK_OVERLAP_AG)
      .value("BULK_OVERLAP_RS", ubuf::UBOverlapAlgo::BULK_OVERLAP_RS)
      .value("SPLIT_PIPELINED_RS", ubuf::UBOverlapAlgo::SPLIT_PIPELINED_RS)
      .value("SPLIT_PIPELINED_RS_P2P", ubuf::UBOverlapAlgo::SPLIT_PIPELINED_RS_P2P)
      .value("SPLIT_PIPELINED_AG_P2P", ubuf::UBOverlapAlgo::SPLIT_PIPELINED_AG_P2P)
      .value("ATOMIC_GEMM_RS", ubuf::UBOverlapAlgo::ATOMIC_GEMM_RS)
      .value("ATOMIC_GEMM_AG_P2P", ubuf::UBOverlapAlgo::ATOMIC_GEMM_AG_P2P)
      .value("ATOMIC_GEMM_RS_P2P", ubuf::UBOverlapAlgo::ATOMIC_GEMM_RS_P2P);

  // Note: Can't release GIL in constructor since it may bootstrap
  // communicator with Python functions (e.g. PyTorch distributed
  // communication)
  py::class_<ubuf::UbufCommOverlap>(m, "UbufCommOverlap")
      .def(py::init<torch::Tensor &, int, int, int, int, int, int, int, int, int, int, bool, int,
                    bool, ubuf::UbufBootstrapCallbacks &>(),
           py::call_guard<py::gil_scoped_release>())
      .def("bulk_overlap", &ubuf::UbufCommOverlap::bulk_overlap,
           py::call_guard<py::gil_scoped_release>())
      .def("split_overlap_rs", &ubuf::UbufCommOverlap::split_overlap_rs,
           py::call_guard<py::gil_scoped_release>())
      .def("set_ubuf_scale_inv", &ubuf::UbufCommOverlap::set_ubuf_scale_inv,
           py::call_guard<py::gil_scoped_release>())
      .def("atomic_gemm_overlap_rs", &ubuf::UbufCommOverlap::atomic_gemm_overlap_rs,
           py::call_guard<py::gil_scoped_release>())
      .def("is_fp8_ubuf", &ubuf::UbufCommOverlap::is_fp8_ubuf,
           py::call_guard<py::gil_scoped_release>())
      .def("copy_input_to_ubuf", &ubuf::UbufCommOverlap::copy_input_to_ubuf,
           py::call_guard<py::gil_scoped_release>())
      .def("get_ubuf_output", &ubuf::UbufCommOverlap::get_ubuf_output,
           py::call_guard<py::gil_scoped_release>())
      .def("is_atomic_gemm", &ubuf::UbufCommOverlap::is_atomic_gemm,
           py::call_guard<py::gil_scoped_release>())
      .def("is_p2p_overlap", &ubuf::UbufCommOverlap::is_p2p_overlap,
           py::call_guard<py::gil_scoped_release>());

  // Note: Can't release GIL in constructor since it may bootstrap
  // communicator with Python functions (e.g. PyTorch distributed
  // communication)
  py::class_<ubuf::UbufP2PCommOverlap>(m, "UbufP2PCommOverlap")
      .def(py::init<torch::Tensor &, int, int, int, int, int, int, int, int, int, bool, bool, int,
                    bool, bool, bool, ubuf::UbufBootstrapCallbacks &>(),
           py::call_guard<py::gil_scoped_release>())
      .def("split_overlap_ag_p2p", &ubuf::UbufP2PCommOverlap::split_overlap_ag,
           py::call_guard<py::gil_scoped_release>())
      .def("split_overlap_rs_p2p", &ubuf::UbufP2PCommOverlap::split_overlap_rs,
           py::call_guard<py::gil_scoped_release>())
      .def("atomic_gemm_overlap_ag_p2p", &ubuf::UbufP2PCommOverlap::atomic_gemm_overlap_ag,
           py::call_guard<py::gil_scoped_release>())
      .def("atomic_gemm_overlap_rs_p2p", &ubuf::UbufP2PCommOverlap::atomic_gemm_overlap_rs,
           py::call_guard<py::gil_scoped_release>())
      .def("copy_input_to_ubuf", &ubuf::UbufP2PCommOverlap::copy_input_to_ubuf,
           py::call_guard<py::gil_scoped_release>())
      .def("get_ubuf_output", &ubuf::UbufP2PCommOverlap::get_ubuf_output,
           py::call_guard<py::gil_scoped_release>())
      .def("is_fp8_ubuf", &ubuf::UbufP2PCommOverlap::is_fp8_ubuf,
           py::call_guard<py::gil_scoped_release>())
      .def("is_atomic_gemm", &ubuf::UbufP2PCommOverlap::is_atomic_gemm,
           py::call_guard<py::gil_scoped_release>())
      .def("is_p2p_overlap", &ubuf::UbufP2PCommOverlap::is_p2p_overlap,
           py::call_guard<py::gil_scoped_release>())
      .def("set_ubuf_scale_inv", &ubuf::UbufP2PCommOverlap::set_ubuf_scale_inv,
           py::call_guard<py::gil_scoped_release>());

  py::enum_<transformer_engine::DType>(m, "DType", py::module_local())
      .value("kByte", transformer_engine::DType::kByte)
      .value("kInt32", transformer_engine::DType::kInt32)
      .value("kFloat32", transformer_engine::DType::kFloat32)
      .value("kFloat16", transformer_engine::DType::kFloat16)
      .value("kBFloat16", transformer_engine::DType::kBFloat16)
      .value("kFloat8E4M3", transformer_engine::DType::kFloat8E4M3)
      .value("kFloat8E5M2", transformer_engine::DType::kFloat8E5M2);

  py::enum_<transformer_engine::FP8FwdTensors>(m, "FP8FwdTensors")
      .value("GEMM1_INPUT", transformer_engine::FP8FwdTensors::GEMM1_INPUT)
      .value("GEMM1_WEIGHT", transformer_engine::FP8FwdTensors::GEMM1_WEIGHT)
      .value("GEMM1_OUTPUT", transformer_engine::FP8FwdTensors::GEMM1_OUTPUT)
      .value("GEMM2_INPUT", transformer_engine::FP8FwdTensors::GEMM2_INPUT)
      .value("GEMM2_WEIGHT", transformer_engine::FP8FwdTensors::GEMM2_WEIGHT)
      .value("GEMM2_OUTPUT", transformer_engine::FP8FwdTensors::GEMM2_OUTPUT)
      .value("GEMM3_INPUT", transformer_engine::FP8FwdTensors::GEMM3_INPUT)
      .value("GEMM3_WEIGHT", transformer_engine::FP8FwdTensors::GEMM3_WEIGHT)
      .value("GEMM3_OUTPUT", transformer_engine::FP8FwdTensors::GEMM3_OUTPUT);

  py::enum_<transformer_engine::FP8BwdTensors>(m, "FP8BwdTensors")
      .value("GRAD_OUTPUT1", transformer_engine::FP8BwdTensors::GRAD_OUTPUT1)
      .value("GRAD_INPUT1", transformer_engine::FP8BwdTensors::GRAD_INPUT1)
      .value("GRAD_OUTPUT2", transformer_engine::FP8BwdTensors::GRAD_OUTPUT2)
      .value("GRAD_INPUT2", transformer_engine::FP8BwdTensors::GRAD_INPUT2)
      .value("GRAD_OUTPUT3", transformer_engine::FP8BwdTensors::GRAD_OUTPUT3)
      .value("GRAD_INPUT3", transformer_engine::FP8BwdTensors::GRAD_INPUT3);

  py::enum_<NVTE_Bias_Type>(m, "NVTE_Bias_Type")
      .value("NVTE_NO_BIAS", NVTE_Bias_Type::NVTE_NO_BIAS)
      .value("NVTE_PRE_SCALE_BIAS", NVTE_Bias_Type::NVTE_PRE_SCALE_BIAS)
      .value("NVTE_POST_SCALE_BIAS", NVTE_Bias_Type::NVTE_POST_SCALE_BIAS)
      .value("NVTE_ALIBI", NVTE_Bias_Type::NVTE_ALIBI);

  py::enum_<NVTE_Mask_Type>(m, "NVTE_Mask_Type")
      .value("NVTE_NO_MASK", NVTE_Mask_Type::NVTE_NO_MASK)
      .value("NVTE_PADDING_MASK", NVTE_Mask_Type::NVTE_PADDING_MASK)
      .value("NVTE_CAUSAL_MASK", NVTE_Mask_Type::NVTE_CAUSAL_MASK)
      .value("NVTE_PADDING_CAUSAL_MASK", NVTE_Mask_Type::NVTE_PADDING_CAUSAL_MASK)
      .value("NVTE_CAUSAL_BOTTOM_RIGHT_MASK", NVTE_Mask_Type::NVTE_CAUSAL_BOTTOM_RIGHT_MASK)
      .value("NVTE_PADDING_CAUSAL_BOTTOM_RIGHT_MASK",
             NVTE_Mask_Type::NVTE_PADDING_CAUSAL_BOTTOM_RIGHT_MASK);

  py::enum_<NVTE_QKV_Layout>(m, "NVTE_QKV_Layout")
      .value("NVTE_SB3HD", NVTE_QKV_Layout::NVTE_SB3HD)
      .value("NVTE_SBH3D", NVTE_QKV_Layout::NVTE_SBH3D)
      .value("NVTE_SBHD_SB2HD", NVTE_QKV_Layout::NVTE_SBHD_SB2HD)
      .value("NVTE_SBHD_SBH2D", NVTE_QKV_Layout::NVTE_SBHD_SBH2D)
      .value("NVTE_SBHD_SBHD_SBHD", NVTE_QKV_Layout::NVTE_SBHD_SBHD_SBHD)
      .value("NVTE_BS3HD", NVTE_QKV_Layout::NVTE_BS3HD)
      .value("NVTE_BSH3D", NVTE_QKV_Layout::NVTE_BSH3D)
      .value("NVTE_BSHD_BS2HD", NVTE_QKV_Layout::NVTE_BSHD_BS2HD)
      .value("NVTE_BSHD_BSH2D", NVTE_QKV_Layout::NVTE_BSHD_BSH2D)
      .value("NVTE_BSHD_BSHD_BSHD", NVTE_QKV_Layout::NVTE_BSHD_BSHD_BSHD)
      .value("NVTE_T3HD", NVTE_QKV_Layout::NVTE_T3HD)
      .value("NVTE_TH3D", NVTE_QKV_Layout::NVTE_TH3D)
      .value("NVTE_THD_T2HD", NVTE_QKV_Layout::NVTE_THD_T2HD)
      .value("NVTE_THD_TH2D", NVTE_QKV_Layout::NVTE_THD_TH2D)
      .value("NVTE_THD_THD_THD", NVTE_QKV_Layout::NVTE_THD_THD_THD);

  py::enum_<NVTE_Fused_Attn_Backend>(m, "NVTE_Fused_Attn_Backend")
      .value("NVTE_F16_max512_seqlen", NVTE_Fused_Attn_Backend::NVTE_F16_max512_seqlen)
      .value("NVTE_F16_arbitrary_seqlen", NVTE_Fused_Attn_Backend::NVTE_F16_arbitrary_seqlen)
      .value("NVTE_FP8", NVTE_Fused_Attn_Backend::NVTE_FP8)
      .value("NVTE_No_Backend", NVTE_Fused_Attn_Backend::NVTE_No_Backend);
}<|MERGE_RESOLUTION|>--- conflicted
+++ resolved
@@ -214,19 +214,11 @@
       .def_readwrite("amax_history", &transformer_engine::FP8TensorMeta::amax_history);
 
   m.def("device_supports_multicast", &ubuf::device_supports_multicast,
-<<<<<<< HEAD
         py::call_guard<py::gil_scoped_release>());
 
   m.def("ubuf_built_with_mpi", &ubuf::ubuf_built_with_mpi,
         py::call_guard<py::gil_scoped_release>());
 
-=======
-        py::call_guard<py::gil_scoped_release>());
-
-  m.def("ubuf_built_with_mpi", &ubuf::ubuf_built_with_mpi,
-        py::call_guard<py::gil_scoped_release>());
-
->>>>>>> a7e9d3e7
   py::class_<ubuf::UbufBootstrapCallbacks>(m, "UbufBootstrapCallbacks")
       .def(py::init<>(), py::call_guard<py::gil_scoped_release>())
       .def(py::init<c10d::ProcessGroup *, c10d::ProcessGroup *>(),
