--- conflicted
+++ resolved
@@ -393,11 +393,7 @@
             )
 
             if ctx.cpu_offloading and ctx.fuse_wgrad_accumulation:
-<<<<<<< HEAD
-                weight = torch.nn.Parameter(weight.requires_grad)
-=======
                 weight = torch.nn.Parameter(weight, weight.requires_grad)
->>>>>>> a7e9d3e7
                 weight.main_grad = main_grad
 
             if ctx.ub_overlap_rs_dgrad:
